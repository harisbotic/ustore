/**
 * @file unit.cpp
 * @author Ashot Vardanian
 * @date 2022-07-06
 *
 * @brief A set of unit tests implemented using Google Test.
 */

#include <vector>
#include <unordered_set>
#include <filesystem>
#include <fstream>
#include <iostream>

#include <gtest/gtest.h>
#include <nlohmann/json.hpp>
#include <bson.h>

#include "ukv/ukv.hpp"

using namespace unum::ukv;
using namespace unum;

template <typename container_at>
char const* str_begin(container_at const& container) {
    if constexpr (std::is_same_v<char const*, container_at>)
        return container;
    else if constexpr (std::is_same_v<value_view_t, container_at>)
        return reinterpret_cast<char const*>(container.begin());
    else
        return reinterpret_cast<char const*>(std::data(container));
}

template <typename container_at>
char const* str_end(container_at const& container) {
    if constexpr (std::is_same_v<char const*, container_at>)
        return container + std::strlen(container);
    else if constexpr (std::is_same_v<value_view_t, container_at>)
        return reinterpret_cast<char const*>(container.end());
    else
        return str_begin(container) + std::size(container);
}

using json_t = nlohmann::json;

static json_t json_parse(char const* begin, char const* end) {
    json_t result;
    auto adapter = nlohmann::detail::input_adapter(begin, end);
    auto parser = nlohmann::detail::parser<json_t, decltype(adapter)>(std::move(adapter), nullptr, true, true);
    parser.parse(false, result);
    return result;
    // return json_t::parse(begin, end, nullptr, true, true);
}

#define M_EXPECT_EQ_JSON(str1, str2) \
    EXPECT_EQ(json_parse(str_begin(str1), str_end(str1)), json_parse(str_begin(str2), str_end(str2)));
#define M_EXPECT_EQ_MSG(str1, str2) \
    EXPECT_EQ(json_t::from_msgpack(str_begin(str1), str_end(str1)), json_parse(str_begin(str2), str_end(str2)));

static char const* path() {
    char* path = std::getenv("UKV_TEST_PATH");
    if (path)
        return std::strlen(path) ? path : nullptr;

#if defined(UKV_FLIGHT_CLIENT)
    return nullptr;
#elif defined(UKV_TEST_PATH)
    return UKV_TEST_PATH;
#else
    return nullptr;
#endif
}

inline std::ostream& operator<<(std::ostream& os, collection_key_t obj) {
    return os << obj.collection << obj.key;
}

#pragma region Binary Collections

template <typename locations_at>
void check_length(blobs_ref_gt<locations_at>& ref, ukv_length_t expected_length) {

    EXPECT_TRUE(ref.value()) << "Failed to fetch missing keys";

    auto const expects_missing = expected_length == ukv_length_missing_k;
    using extractor_t = places_arg_extractor_gt<locations_at>;
    ukv_size_t count = extractor_t {}.count(ref.locations());

    // Validate that values match
    auto maybe_retrieved = ref.value();
    auto const& retrieved = *maybe_retrieved;
    EXPECT_EQ(retrieved.size(), count);

    // Check views
    auto it = retrieved.begin();
    for (std::size_t i = 0; i != count; ++i, ++it) {
        EXPECT_EQ((*it).size(), expects_missing ? 0 : expected_length);
    }

    // Check length estimates
    auto maybe_lengths = ref.length();
    EXPECT_TRUE(maybe_lengths);
    for (std::size_t i = 0; i != count; ++i) {
        EXPECT_EQ(maybe_lengths->at(i), expected_length);
    }

    // Check boolean indicators
    auto maybe_indicators = ref.present();
    EXPECT_TRUE(maybe_indicators);
    for (std::size_t i = 0; i != count; ++i) {
        EXPECT_EQ(maybe_indicators->at(i), !expects_missing);
    }
}

template <template <typename locations_at> class ref_at, typename locations_at>
void check_equalities(ref_at<locations_at>& ref, contents_arg_t values) {

    EXPECT_TRUE(ref.value()) << "Failed to fetch present keys";
    using extractor_t = places_arg_extractor_gt<locations_at>;

    // Validate that values match
    auto maybe_retrieved = ref.value();
    auto const& retrieved = *maybe_retrieved;
    EXPECT_EQ(retrieved.size(), extractor_t {}.count(ref.locations()));

    auto it = retrieved.begin();
    for (std::size_t i = 0; i != extractor_t {}.count(ref.locations()); ++i, ++it) {
        auto expected_len = values[i].size();
        auto expected_begin = values[i].begin();

        value_view_t retrieved_view = *it;
        value_view_t expected_view(expected_begin, expected_begin + expected_len);
        EXPECT_EQ(retrieved_view.size(), expected_view.size());
        EXPECT_EQ(retrieved_view, expected_view);
    }
}

template <typename locations_at>
void round_trip(blobs_ref_gt<locations_at>& ref, contents_arg_t values) {
    EXPECT_TRUE(ref.assign(values)) << "Failed to assign";
    check_equalities(ref, values);
}

struct triplet_t {
    static constexpr std::size_t val_size_k = sizeof(char);
    std::array<ukv_key_t, 3> keys {'a', 'b', 'c'};

    std::array<char, 3> vals {'A', 'B', 'C'};
    std::array<ukv_length_t, 3> lengths {1, 1, 1};
    std::array<ukv_length_t, 4> offsets {0, 1, 2, 3};
    ukv_octet_t presences = 1 | (1 << 1) | (1 << 2);
    std::array<ukv_bytes_ptr_t, 3> vals_pointers;

    triplet_t() noexcept {
        vals_pointers[0] = (ukv_bytes_ptr_t)&vals[0];
        vals_pointers[1] = (ukv_bytes_ptr_t)&vals[1];
        vals_pointers[2] = (ukv_bytes_ptr_t)&vals[2];
    }
    contents_arg_t contents() const noexcept { return contents_arrow(); }
    contents_arg_t contents_lengths() const noexcept {
        return {
            .lengths_begin = {&lengths[0], sizeof(lengths[0])},
            .contents_begin = {&vals_pointers[0], sizeof(vals_pointers[0])},
            .count = 3,
        };
    }
    contents_arg_t contents_arrow() const noexcept {
        return {
            .offsets_begin = {&offsets[0], sizeof(offsets[0])},
            .contents_begin = {&vals_pointers[0], 0},
            .count = 3,
        };
    }
    contents_arg_t contents_full() const noexcept {
        return {
            .presences_begin = &presences,
            .offsets_begin = {&offsets[0], sizeof(offsets[0])},
            .lengths_begin = {&lengths[0], 0},
            .contents_begin = {&vals_pointers[0], 0},
            .count = 3,
        };
    }
};

void check_binary_collection(blobs_collection_t& collection) {

    triplet_t triplet;
    auto ref = collection[triplet.keys];

    round_trip(ref, triplet.contents_arrow());
    round_trip(ref, triplet.contents_lengths());
    round_trip(ref, triplet.contents_full());

    // Overwrite those values with same size integers and try again
    for (auto& val : triplet.vals)
        val += 7;
    round_trip(ref, triplet.contents_arrow());
    round_trip(ref, triplet.contents_lengths());
    round_trip(ref, triplet.contents_full());

    // Overwrite with empty values, but check for existence
    EXPECT_TRUE(ref.clear());
    check_length(ref, 0);

    // Check scans
    keys_range_t present_keys = collection.keys();
    keys_stream_t present_it = present_keys.begin();
    auto expected_it = triplet.keys.begin();
    for (; expected_it != triplet.keys.end(); ++present_it, ++expected_it) {
        EXPECT_EQ(*expected_it, *present_it);
    }
    EXPECT_TRUE(present_it.is_end());

    // Remove all of the values and check that they are missing
    EXPECT_TRUE(ref.erase());
    check_length(ref, ukv_length_missing_k);
}

TEST(db, basic) {

    database_t db;
    EXPECT_TRUE(db.open(path()));
    EXPECT_TRUE(db.clear());

    // Try getting the main collection
    EXPECT_TRUE(db.collection());
    blobs_collection_t collection = *db.collection();
    check_binary_collection(collection);
    EXPECT_TRUE(db.clear());
}

TEST(db, basic_clear) {

    database_t db;
    EXPECT_TRUE(db.open(path()));

    blobs_collection_t collection = *db.collection();
    triplet_t triplet;
    auto ref = collection[triplet.keys];
    round_trip(ref, triplet.contents_arrow());

    // Overwrite with empty values, but check for existence
    EXPECT_TRUE(db.clear());
    check_length(ref, ukv_length_missing_k);
}

TEST(db, ordered) {

    database_t db;
    EXPECT_TRUE(db.open(path()));
    EXPECT_TRUE(db.clear());

    // Try getting the main collection
    EXPECT_TRUE(db.collection());
    blobs_collection_t collection = *db.collection();

    // Monotonically increasing
    for (ukv_key_t k = 1000; k != 1100; ++k)
        collection[k] = "some";
    for (ukv_key_t k = 1000; k != 1100; ++k)
        EXPECT_EQ(*collection[k].value(), "some");

    // Monotonically decreasing
    for (ukv_key_t k = 900; k != 800; --k)
        collection[k] = "other";
    for (ukv_key_t k = 900; k != 800; --k)
        EXPECT_EQ(*collection[k].value(), "other");

    // Overwrites
    for (ukv_key_t k = 800; k != 1100; k += 2)
        collection[k] = "third";
    for (ukv_key_t k = 800; k != 1100; k += 2)
        EXPECT_EQ(*collection[k].value(), "third");

    EXPECT_TRUE(db.clear());
}

TEST(db, persistency) {

    if (!path())
        return;

    database_t db;
    EXPECT_TRUE(db.open(path()));

    triplet_t triplet;

    blobs_collection_t collection = *db.collection();
    auto collection_ref = collection[triplet.keys];
    check_length(collection_ref, ukv_length_missing_k);
    round_trip(collection_ref, triplet.contents_arrow());
    round_trip(collection_ref, triplet.contents_lengths());
    round_trip(collection_ref, triplet.contents_full());
    check_length(collection_ref, triplet_t::val_size_k);
    db.close();

    EXPECT_TRUE(db.open(path()));
    blobs_collection_t collection2 = *db.collection();
    auto collection_ref2 = collection2[triplet.keys];

    check_equalities(collection_ref2, triplet.contents_arrow());
    check_equalities(collection_ref2, triplet.contents_lengths());
    check_equalities(collection_ref2, triplet.contents_full());
    check_length(collection_ref2, triplet_t::val_size_k);

    EXPECT_TRUE(db.clear());
}

TEST(db, named) {

    if (!ukv_supports_named_collections_k)
        return;

    database_t db;
    EXPECT_TRUE(db.open(path()));

    EXPECT_TRUE(db["col1"]);
    EXPECT_TRUE(db["col2"]);

    EXPECT_FALSE(db.collection_create("col1"));
    blobs_collection_t col1 = *db["col1"];
    EXPECT_FALSE(db.collection_create("col2"));
    blobs_collection_t col2 = *db["col2"];

    check_binary_collection(col1);
    check_binary_collection(col2);

    EXPECT_TRUE(db.drop("col1"));
    EXPECT_TRUE(db.drop("col2"));
    EXPECT_TRUE(*db.contains(""));
    EXPECT_FALSE(*db.contains("col1"));
    EXPECT_FALSE(*db.contains("col2"));
    EXPECT_TRUE(db.clear());
    EXPECT_TRUE(*db.contains(""));
}

TEST(db, collection_list) {

    database_t db;

    EXPECT_TRUE(db.open(path()));

    if (!ukv_supports_named_collections_k) {
        EXPECT_FALSE(*db.contains("name"));
        EXPECT_FALSE(db.drop("name"));
        EXPECT_FALSE(db.drop(""));
        EXPECT_TRUE(db.collection()->clear());
        return;
    }
    else {
        blobs_collection_t col1 = *db.collection_create("col1");
        blobs_collection_t col2 = *db.collection_create("col2");
        blobs_collection_t col3 = *db.collection_create("col3");
        blobs_collection_t col4 = *db.collection_create("col4");

        EXPECT_TRUE(*db.contains("col1"));
        EXPECT_TRUE(*db.contains("col2"));
        EXPECT_FALSE(*db.contains("unknown_col"));

        auto maybe_txn = db.transact();
        EXPECT_TRUE(maybe_txn);
        auto maybe_cols = maybe_txn->collections();
        EXPECT_TRUE(maybe_cols);

        size_t count = 0;
        std::vector<std::string> collections;
        auto cols = *maybe_cols;
        while (!cols.names.is_end()) {
            collections.push_back(std::string(*cols.names));
            ++cols.names;
            ++count;
        }
        EXPECT_EQ(count, 4);
        std::sort(collections.begin(), collections.end());
        EXPECT_EQ(collections[0], "col1");
        EXPECT_EQ(collections[1], "col2");
        EXPECT_EQ(collections[2], "col3");
        EXPECT_EQ(collections[3], "col4");

        EXPECT_TRUE(db.drop("col1"));
        EXPECT_FALSE(*db.contains("col1"));
        EXPECT_FALSE(db.drop(""));
        EXPECT_TRUE(db.collection()->clear());
    }
    EXPECT_TRUE(db.clear());
}

TEST(db, collection_drop_values) {
    database_t db;
    EXPECT_TRUE(db.open(path()));

    triplet_t triplet;

    blobs_collection_t col = *db.collection();
    auto collection_ref = col[triplet.keys];

    check_length(collection_ref, ukv_length_missing_k);

    round_trip(collection_ref, triplet.contents_arrow());
    round_trip(collection_ref, triplet.contents_lengths());
    round_trip(collection_ref, triplet.contents_full());
    check_length(collection_ref, triplet_t::val_size_k);

    EXPECT_TRUE(col.clear_values());
    check_length(collection_ref, 0);

    EXPECT_TRUE(db.clear());
}

TEST(db, multiple_collection) {
    if (!ukv_supports_named_collections_k)
        return;

    database_t db;

    EXPECT_TRUE(db.open(path()));

    blobs_collection_t col1 = *db.collection_create("col1");
    blobs_collection_t col2 = *db.collection_create("col2");
    blobs_collection_t col3 = *db.collection_create("col3");
    blobs_collection_t col4 = *db.collection_create("col4");
    blobs_collection_t col5 = *db.collection_create("col5");

    triplet_t triplet;

    auto col1_ref = col1[triplet.keys];
    auto col2_ref = col2[triplet.keys];
    auto col3_ref = col3[triplet.keys];
    auto col4_ref = col4[triplet.keys];
    auto col5_ref = col5[triplet.keys];

    check_length(col1_ref, ukv_length_missing_k);
    check_length(col2_ref, ukv_length_missing_k);
    check_length(col3_ref, ukv_length_missing_k);
    check_length(col4_ref, ukv_length_missing_k);
    check_length(col5_ref, ukv_length_missing_k);

    round_trip(col1_ref, triplet.contents_arrow());
    round_trip(col1_ref, triplet.contents_lengths());
    round_trip(col1_ref, triplet.contents_full());
    check_length(col1_ref, triplet_t::val_size_k);

    round_trip(col2_ref, triplet.contents_arrow());
    round_trip(col2_ref, triplet.contents_lengths());
    round_trip(col2_ref, triplet.contents_full());
    check_length(col2_ref, triplet_t::val_size_k);

    round_trip(col3_ref, triplet.contents_arrow());
    round_trip(col3_ref, triplet.contents_lengths());
    round_trip(col3_ref, triplet.contents_full());
    check_length(col3_ref, triplet_t::val_size_k);

    round_trip(col4_ref, triplet.contents_arrow());
    round_trip(col4_ref, triplet.contents_lengths());
    round_trip(col4_ref, triplet.contents_full());
    check_length(col4_ref, triplet_t::val_size_k);

    round_trip(col5_ref, triplet.contents_arrow());
    round_trip(col5_ref, triplet.contents_lengths());
    round_trip(col5_ref, triplet.contents_full());
    check_length(col5_ref, triplet_t::val_size_k);

    EXPECT_TRUE(*db.contains("col1"));
    EXPECT_TRUE(col1.clear_values());
    check_length(col1_ref, 0);
    EXPECT_TRUE(*db.contains("col1"));

    EXPECT_TRUE(*db.contains("col2"));
    EXPECT_TRUE(col2.clear_values());
    check_length(col2_ref, 0);
    EXPECT_TRUE(*db.contains("col2"));

    EXPECT_TRUE(db.drop("col2"));
    EXPECT_FALSE(*db.contains("col2"));

    EXPECT_TRUE(*db.contains("col3"));
    EXPECT_TRUE(*db.contains("col4"));
    EXPECT_TRUE(*db.contains("col5"));

    EXPECT_TRUE(db.drop("col4"));
    EXPECT_FALSE(*db.contains("col4"));

    check_length(col3_ref, triplet_t::val_size_k);
    check_length(col5_ref, triplet_t::val_size_k);

    EXPECT_TRUE(db.clear());

    EXPECT_FALSE(*db.contains("col1"));
    EXPECT_FALSE(*db.contains("col2"));
    EXPECT_FALSE(*db.contains("col3"));
    EXPECT_FALSE(*db.contains("col4"));
    EXPECT_FALSE(*db.contains("col5"));
}

TEST(db, paths) {

    database_t db;
    EXPECT_TRUE(db.open(path()));

    char const* keys[] {"Facebook", "Apple", "Amazon", "Netflix", "Google", "Nvidia", "Adobe"};
    char const* vals[] {"F", "A", "A", "N", "G", "N", "A"};
    std::size_t keys_count = sizeof(keys) / sizeof(keys[0]);
    ukv_char_t separator = '\0';

    arena_t arena(db);
    status_t status;
    ukv_paths_write_t paths_write {
        .db = db,
        .error = status.member_ptr(),
        .arena = arena.member_ptr(),
        .tasks_count = keys_count,
        .path_separator = separator,
        .paths = keys,
        .paths_stride = sizeof(char const*),
        .values_bytes = reinterpret_cast<ukv_bytes_cptr_t*>(vals),
        .values_bytes_stride = sizeof(char const*),
    };
    ukv_paths_write(&paths_write);
    char* vals_recovered = nullptr;
    ukv_paths_read_t paths_read {
        .db = db,
        .error = status.member_ptr(),
        .arena = arena.member_ptr(),
        .tasks_count = keys_count,
        .path_separator = separator,
        .paths = keys,
        .paths_stride = sizeof(char const*),
        .values = reinterpret_cast<ukv_bytes_ptr_t*>(&vals_recovered),
    };
    ukv_paths_read(&paths_read);
    EXPECT_TRUE(status);
    EXPECT_EQ(std::string_view(vals_recovered, keys_count * 2),
              std::string_view("F\0A\0A\0N\0G\0N\0A\0", keys_count * 2));

    // Try getting either "Netflix" or "Nvidia" as one of the keys with "N" prefix
    ukv_str_view_t prefix = "N";
    ukv_length_t max_count = 1;
    ukv_length_t* results_counts = nullptr;
    ukv_length_t* tape_offsets = nullptr;
    ukv_char_t* tape_begin = nullptr;
    ukv_paths_match_t paths_match {
        .db = db,
        .error = status.member_ptr(),
        .arena = arena.member_ptr(),
        .match_counts_limits = &max_count,
        .patterns = &prefix,
        .match_counts = &results_counts,
        .paths_offsets = &tape_offsets,
        .paths_strings = &tape_begin,
    };
    ukv_paths_match(&paths_match);
    auto first_match_for_a = std::string_view(tape_begin);
    EXPECT_EQ(results_counts[0], 1);
    EXPECT_TRUE(first_match_for_a == "Netflix" || first_match_for_a == "Nvidia");

    // Try getting the remaining results, which is the other one from that same pair
    max_count = 10;
    paths_match.previous = &tape_begin;
    ukv_paths_match(&paths_match);
    auto second_match_for_a = std::string_view(tape_begin);
    EXPECT_EQ(results_counts[0], 1);
    EXPECT_TRUE(second_match_for_a == "Netflix" || second_match_for_a == "Nvidia");
    EXPECT_NE(first_match_for_a, second_match_for_a);

    // Try performing parallel queries in the same collection
    ukv_str_view_t prefixes[2] = {"A", "N"};
    std::size_t prefixes_count = sizeof(prefixes) / sizeof(prefixes[0]);
    max_count = 10;
    paths_match.tasks_count = prefixes_count;
    paths_match.patterns = prefixes;
    paths_match.patterns_stride = sizeof(ukv_str_view_t);
    paths_match.previous = nullptr;
    ukv_paths_match(&paths_match);
    auto total_count = std::accumulate(results_counts, results_counts + prefixes_count, 0ul);
    strings_tape_iterator_t tape_iterator {total_count, tape_begin};
    std::set<std::string> tape_parts;
    while (!tape_iterator.is_end()) {
        tape_parts.insert(*tape_iterator);
        ++tape_iterator;
    }
    EXPECT_EQ(results_counts[0], 3);
    EXPECT_EQ(results_counts[1], 2);
    EXPECT_NE(tape_parts.find("Netflix"), tape_parts.end());
    EXPECT_NE(tape_parts.find("Adobe"), tape_parts.end());

    // Now try matching a Regular Expression
    prefix = "Netflix|Google";
    max_count = 20;
    paths_match.tasks_count = 1;
    paths_match.patterns = &prefix;
    ukv_paths_match(&paths_match);
    first_match_for_a = std::string_view(tape_begin);
    second_match_for_a = std::string_view(tape_begin + tape_offsets[1]);
    EXPECT_EQ(results_counts[0], 2);
    EXPECT_TRUE(first_match_for_a == "Netflix" || first_match_for_a == "Google");
    EXPECT_TRUE(second_match_for_a == "Netflix" || second_match_for_a == "Google");

    // Try a more complex regular expression
    prefix = "A.*e";
    max_count = 20;
    ukv_paths_match(&paths_match);
    first_match_for_a = std::string_view(tape_begin);
    second_match_for_a = std::string_view(tape_begin + tape_offsets[1]);
    EXPECT_EQ(results_counts[0], 2);
    EXPECT_TRUE(first_match_for_a == "Apple" || first_match_for_a == "Adobe");
    EXPECT_TRUE(second_match_for_a == "Apple" || second_match_for_a == "Adobe");

    EXPECT_TRUE(db.clear());
}

TEST(db, paths_linked_list) {

    constexpr std::size_t count = 100;
    database_t db;
    EXPECT_TRUE(db.open(path()));

    arena_t arena(db);
    ukv_char_t separator = '\0';
    status_t status;

    ukv_paths_write_t paths_write {
        .db = db,
        .error = status.member_ptr(),
        .arena = arena.member_ptr(),
        .path_separator = separator,
    };

    ukv_paths_read_t paths_read {
        .db = db,
        .error = status.member_ptr(),
        .arena = arena.member_ptr(),
        .path_separator = separator,
    };

    // Generate some random strings for our tests
    constexpr auto alphabet = "abcdefghijklmnop";
    auto make_random_str = []() {
        auto str = std::string();
        auto len = static_cast<std::size_t>(std::rand() % 100) + 8;
        for (std::size_t i = 0; i != len; ++i)
            str.push_back(alphabet[std::rand() % 16]);
        return str;
    };
    std::set<std::string> unique;
    while (unique.size() != count)
        unique.insert(make_random_str());

    // Lets form a linked list, where every key maps into the the next key.
    // Then we will traverse the linked list from start to end.
    // Then we will re-link it in reverse order and traverse again.
    std::vector<ukv_str_view_t> begins(unique.size());
    std::transform(unique.begin(), unique.end(), begins.begin(), [](std::string const& str) { return str.c_str(); });

    // Link forward
    for (std::size_t i = 0; i + 1 != begins.size(); ++i) {
        ukv_str_view_t smaller = begins[i];
        ukv_str_view_t bigger = begins[i + 1];
        paths_write.paths = &smaller;
        paths_write.values_bytes = reinterpret_cast<ukv_bytes_cptr_t*>(&bigger);
        ukv_paths_write(&paths_write);
        EXPECT_TRUE(status);

        // Check if it was successfully written:
        ukv_str_span_t bigger_received = nullptr;
        paths_read.paths = &smaller;
        paths_read.values = reinterpret_cast<ukv_bytes_ptr_t*>(&bigger_received);
        ukv_paths_read(&paths_read);
        EXPECT_TRUE(status);
        EXPECT_EQ(std::string_view(bigger), std::string_view(bigger_received));
    }

    // Traverse forward, counting the entries and checking the order
    for (std::size_t i = 0; i + 1 != begins.size(); ++i) {
        ukv_str_view_t smaller = begins[i];
        ukv_str_view_t bigger = begins[i + 1];
        ukv_str_span_t bigger_received = nullptr;
        paths_read.paths = &smaller;
        paths_read.values = reinterpret_cast<ukv_bytes_ptr_t*>(&bigger_received);
        ukv_paths_read(&paths_read);
        EXPECT_TRUE(status);
        EXPECT_EQ(std::string_view(bigger), std::string_view(bigger_received));
    }

    // Re-link in reverse order
    for (std::size_t i = 0; i + 1 != begins.size(); ++i) {
        ukv_str_view_t smaller = begins[i];
        ukv_str_view_t bigger = begins[i + 1];
        paths_write.paths = &bigger;
        paths_write.values_bytes = reinterpret_cast<ukv_bytes_cptr_t*>(&smaller);
        ukv_paths_write(&paths_write);
        EXPECT_TRUE(status);

        // Check if it was successfully over-written:
        ukv_str_span_t smaller_received = nullptr;
        paths_read.paths = &bigger;
        paths_read.values = reinterpret_cast<ukv_bytes_ptr_t*>(&smaller_received);
        ukv_paths_read(&paths_read);
        EXPECT_TRUE(status);
        EXPECT_EQ(std::string_view(smaller), std::string_view(smaller_received));
    }

    // Traverse backwards, counting the entries and checking the order
    for (std::size_t i = 0; i + 1 != begins.size(); ++i) {
        ukv_str_view_t smaller = begins[i];
        ukv_str_view_t bigger = begins[i + 1];
        ukv_str_span_t smaller_received = nullptr;
        paths_read.paths = &bigger;
        paths_read.values = reinterpret_cast<ukv_bytes_ptr_t*>(&smaller_received);
        ukv_paths_read(&paths_read);
        EXPECT_TRUE(status);
        EXPECT_EQ(std::string_view(smaller), std::string_view(smaller_received));
    }
}

TEST(db, unnamed_and_named) {

    if (!ukv_supports_named_collections_k)
        return;

    database_t db;
    EXPECT_TRUE(db.open(path()));

    triplet_t triplet;

    EXPECT_FALSE(db.collection_create(""));

    for (auto&& name : {"one", "three"}) {
        for (auto& val : triplet.vals)
            val += 7;

        auto maybe_collection = db.collection_create(name);
        EXPECT_TRUE(maybe_collection);
        blobs_collection_t collection = std::move(maybe_collection).throw_or_release();
        auto collection_ref = collection[triplet.keys];
        check_length(collection_ref, ukv_length_missing_k);
        round_trip(collection_ref, triplet.contents_arrow());
        round_trip(collection_ref, triplet.contents_lengths());
        round_trip(collection_ref, triplet.contents_full());
        check_length(collection_ref, triplet_t::val_size_k);
    }
    EXPECT_TRUE(db.clear());
}

TEST(db, txn) {

    if (!ukv_supports_transactions_k)
        return;

    database_t db;
    EXPECT_TRUE(db.open(path()));
    EXPECT_TRUE(db.transact());
    transaction_t txn = *db.transact();

    triplet_t triplet;

    auto txn_ref = txn[triplet.keys];
    round_trip(txn_ref, triplet.contents_arrow());
    round_trip(txn_ref, triplet.contents_lengths());
    round_trip(txn_ref, triplet.contents_full());

    EXPECT_TRUE(db.collection());
    blobs_collection_t collection = *db.collection();
    auto collection_ref = collection[triplet.keys];

    // Check for missing values before commit
    check_length(collection_ref, ukv_length_missing_k);
    EXPECT_TRUE(txn.commit());
    EXPECT_TRUE(txn.reset());

    // Validate that values match after commit
    check_equalities(collection_ref, triplet.contents_arrow());
    check_equalities(collection_ref, triplet.contents_lengths());
    check_equalities(collection_ref, triplet.contents_full());
    EXPECT_TRUE(db.clear());
}

TEST(db, snapshots) {

    if (!ukv_supports_snapshots_k)
        return;

    database_t db;
    EXPECT_TRUE(db.open(path()));

    triplet_t triplet;
    triplet_t triplet_same_v;
    triplet_same_v.vals = {'D', 'D', 'D'};

    EXPECT_TRUE(db.collection());
    blobs_collection_t collection = *db.collection();
    auto collection_ref = collection[triplet.keys];

    check_length(collection_ref, ukv_length_missing_k);
    round_trip(collection_ref, triplet.contents());
    round_trip(collection_ref, triplet.contents_lengths());
    round_trip(collection_ref, triplet.contents_full());

    transaction_t txn = *db.transact(true);
    auto txn_ref = txn[triplet.keys];
    check_equalities(txn_ref, triplet.contents());
    check_equalities(txn_ref, triplet.contents_lengths());
    check_equalities(txn_ref, triplet.contents_full());

    round_trip(collection_ref, triplet_same_v.contents());
    round_trip(collection_ref, triplet_same_v.contents_lengths());
    round_trip(collection_ref, triplet_same_v.contents_full());

    // Validate that values match
    auto maybe_retrieved = txn_ref.value();
    auto const& retrieved = *maybe_retrieved;
    auto it = retrieved.begin();
    auto cont = triplet_same_v.contents_full();
    for (std::size_t i = 0; i != cont.size(); ++i, ++it) {
        auto expected_len = cont[i].size();
        auto expected_begin = cont[i].begin();

        value_view_t retrieved_view = *it;
        value_view_t expected_view(expected_begin, expected_begin + expected_len);
        EXPECT_EQ(retrieved_view.size(), expected_view.size());
        EXPECT_NE(retrieved_view, expected_view);
    }

    txn = *db.transact(true);
    auto ref = txn[triplet_same_v.keys];
    round_trip(ref, triplet_same_v.contents());
    round_trip(ref, triplet_same_v.contents_lengths());
    round_trip(ref, triplet_same_v.contents_full());

    EXPECT_TRUE(db.clear());
}

TEST(db, txn_named) {

    if (!ukv_supports_transactions_k)
        return;
    if (!ukv_supports_named_collections_k)
        return;

    database_t db;
    triplet_t triplet;
    EXPECT_TRUE(db.open(path()));
    EXPECT_TRUE(db.transact());
    transaction_t txn = *db.transact();

    // Transaction with named collection
    EXPECT_FALSE(db.collection("named_col"));
    EXPECT_TRUE(db.collection("named_col", true));
    blobs_collection_t named_collection = *db.collection("named_col");
    std::vector<collection_key_t> sub_keys {
        {named_collection, triplet.keys[0]},
        {named_collection, triplet.keys[1]},
        {named_collection, triplet.keys[2]},
    };
    auto txn_named_collection_ref = txn[sub_keys];
    round_trip(txn_named_collection_ref, triplet.contents_arrow());
    round_trip(txn_named_collection_ref, triplet.contents_lengths());
    round_trip(txn_named_collection_ref, triplet.contents_full());

    // Check for missing values before commit
    auto named_collection_ref = named_collection[triplet.keys];
    check_length(named_collection_ref, ukv_length_missing_k);
    EXPECT_TRUE(txn.commit());
    EXPECT_TRUE(txn.reset());

    // Validate that values match after commit
    check_equalities(named_collection_ref, triplet.contents_arrow());
    check_equalities(named_collection_ref, triplet.contents_lengths());
    check_equalities(named_collection_ref, triplet.contents_full());
    EXPECT_TRUE(db.clear());
}

TEST(db, txn_unnamed_then_named) {

    if (!ukv_supports_transactions_k)
        return;
    if (!ukv_supports_named_collections_k)
        return;

    database_t db;
    EXPECT_TRUE(db.open(path()));

    EXPECT_TRUE(db.transact());
    transaction_t txn = *db.transact();

    triplet_t triplet;

    auto txn_ref = txn[triplet.keys];
    round_trip(txn_ref, triplet.contents_arrow());
    round_trip(txn_ref, triplet.contents_lengths());
    round_trip(txn_ref, triplet.contents_full());

    EXPECT_TRUE(db.collection());
    blobs_collection_t collection = *db.collection();
    auto collection_ref = collection[triplet.keys];

    // Check for missing values before commit
    check_length(collection_ref, ukv_length_missing_k);
    EXPECT_TRUE(txn.commit());
    EXPECT_TRUE(txn.reset());

    // Validate that values match after commit
    check_equalities(collection_ref, triplet.contents_arrow());
    check_equalities(collection_ref, triplet.contents_lengths());
    check_equalities(collection_ref, triplet.contents_full());

    // Transaction with named collection
    EXPECT_TRUE(db.collection_create("named_col"));
    blobs_collection_t named_collection = *db.collection("named_col");
    std::vector<collection_key_t> sub_keys {
        {named_collection, triplet.keys[0]},
        {named_collection, triplet.keys[1]},
        {named_collection, triplet.keys[2]},
    };
    auto txn_named_collection_ref = txn[sub_keys];
    round_trip(txn_named_collection_ref, triplet.contents_arrow());
    round_trip(txn_named_collection_ref, triplet.contents_lengths());
    round_trip(txn_named_collection_ref, triplet.contents_full());

    // Check for missing values before commit
    auto named_collection_ref = named_collection[triplet.keys];
    check_length(named_collection_ref, ukv_length_missing_k);
    EXPECT_TRUE(txn.commit());
    EXPECT_TRUE(txn.reset());

    // Validate that values match after commit
    check_equalities(named_collection_ref, triplet.contents_arrow());
    check_equalities(named_collection_ref, triplet.contents_lengths());
    check_equalities(named_collection_ref, triplet.contents_full());

    EXPECT_TRUE(db.clear());
}

#pragma region Document Collections

TEST(db, docs) {

    database_t db;
    EXPECT_TRUE(db.open(path()));

    // JSON
    docs_collection_t collection = *db.collection<docs_collection_t>();
    auto json = R"( {"person": "Carl", "age": 24} )"_json.dump();
    collection[1] = json.c_str();
    M_EXPECT_EQ_JSON(*collection[1].value(), json);
    M_EXPECT_EQ_JSON(*collection[ckf(1, "person")].value(), "\"Carl\"");
    M_EXPECT_EQ_JSON(*collection[ckf(1, "age")].value(), "24");

    // Binary
    auto maybe_person = collection[ckf(1, "person")].value(ukv_doc_field_str_k);
    EXPECT_EQ(std::string_view(maybe_person->c_str(), maybe_person->size()), std::string_view("Carl"));

<<<<<<< HEAD
    auto maybe_age = collection[ckf(1, "age")].value(ukv_doc_field_str_k);
    EXPECT_EQ(std::string_view(maybe_age->c_str(), maybe_age->size()), std::string_view("24"));
=======
    // BSON
    bson_error_t error;

    bson_t* b = bson_new_from_json((uint8_t*)json.c_str(), -1, &error);
    const uint8_t* buffer = bson_get_data(b);

    auto view = value_view_t(buffer, b->len);
    collection.at(2, ukv_doc_field_bson_k) = view;
    M_EXPECT_EQ_JSON(*collection[2].value(), json);
    M_EXPECT_EQ_JSON(*collection[ckf(2, "person")].value(), "\"Carl\"");
    M_EXPECT_EQ_JSON(*collection[ckf(2, "age")].value(), "24");
>>>>>>> 4566589e

#if 0
    // MsgPack
    collection.as(ukv_format_msgpack_k);
    value_view_t val = *collection[1].value();
    M_EXPECT_EQ_MSG(val, json.c_str());
    val = *collection[ckf(1, "person")].value();
    M_EXPECT_EQ_MSG(val, "\"Carl\"");
    val = *collection[ckf(1, "age")].value();
    M_EXPECT_EQ_MSG(val, "24");
#endif

    EXPECT_TRUE(db.clear());
}

TEST(db, docs_batch) {

    database_t db;
    EXPECT_TRUE(db.open(path()));
    docs_collection_t collection = *db.collection<docs_collection_t>();

    auto json1 = R"({"person": {"name":"Carl", "age": 24}} )"_json.dump();
    auto json2 = R"({"person": [{"name":"Joe", "age": 25}]} )"_json.dump();
    auto json3 = R"({"person": "Charls", "age": 26} )"_json.dump();
    std::string jsons = json1 + json2 + json3;
    auto vals_begin = reinterpret_cast<ukv_bytes_ptr_t>(jsons.data());
    std::array<ukv_length_t, 4> offsets = {
        0,
        json1.size(),
        json1.size() + json2.size(),
        json1.size() + json2.size() + json3.size(),
    };
    contents_arg_t values {
        .offsets_begin = {offsets.data(), sizeof(ukv_length_t)},
        .contents_begin = {&vals_begin, 0},
    };

    std::array<ukv_key_t, 3> keys = {1, 2, 3};
    auto ref = collection[keys];
    ref.assign(values);

    // Read One By One
    M_EXPECT_EQ_JSON(*collection[1].value(), json1);
    M_EXPECT_EQ_JSON(*collection[2].value(), json2);
    M_EXPECT_EQ_JSON(*collection[3].value(), json3);

    auto expected = R"({"name":"Carl", "age": 24})"_json.dump();
    M_EXPECT_EQ_JSON(*collection[ckf(1, "person")].value(), expected);

    expected = R"([{"name":"Joe", "age": 25}])"_json.dump();
    M_EXPECT_EQ_JSON(*collection[ckf(2, "person")].value(), expected);
    M_EXPECT_EQ_JSON(*collection[ckf(2, "/person/0/name")].value(), "\"Joe\"");

    // Read sorted keys
    check_equalities(ref, values);

    // Read not sorted keys
    std::array<ukv_key_t, 3> not_sorted_keys = {1, 3, 2};
    auto not_sorted_ref = collection[not_sorted_keys];
    std::string not_sorted_jsons = json1 + json3 + json2;
    vals_begin = reinterpret_cast<ukv_bytes_ptr_t>(not_sorted_jsons.data());
    offsets[2] = json1.size() + json3.size();
    offsets[3] = json1.size() + json3.size() + json2.size();
    check_equalities(not_sorted_ref, values);

    // Read duplicate keys
    std::array<ukv_key_t, 3> duplicate_keys = {1, 2, 1};
    auto duplicate_ref = collection[duplicate_keys];
    std::string duplicate_jsons = json1 + json2 + json1;
    vals_begin = reinterpret_cast<ukv_bytes_ptr_t>(duplicate_jsons.data());
    offsets[2] = json1.size() + json2.size();
    offsets[3] = json1.size() + json2.size() + json1.size();
    check_equalities(duplicate_ref, values);
}

TEST(db, docs_modify) {
    database_t db;
    EXPECT_TRUE(db.open(path()));
    docs_collection_t collection = *db.collection<docs_collection_t>();

    auto json = R"( { 
        "a": {
            "b": "c",
            "0": { 
                "b": [
                    {"1":"2"},
                    {"3":"4"},
                    {"5":"6"},
                    {"7":"8"},
                    {"9":"10"}
                ]
            }
        }
    })"_json.dump();
    collection[1] = json.c_str();
    M_EXPECT_EQ_JSON(*collection[1].value(), json);

    // Merge
    auto modifier =
        R"( { "a": {"b": "c","0":{"b":[{"1":"2"},{"3":"14"},{"5":"6"},{"7":"8"},{"9":"10"},{"11":"12"}]} } })"_json
            .dump();
    EXPECT_TRUE(collection[1].merge(modifier.c_str()));
    auto result = collection[1].value();
    M_EXPECT_EQ_JSON(result->c_str(), modifier.c_str());

    // Merge by field
    modifier = R"({"9": "11"})"_json.dump();
    auto expected =
        R"( { "a": {"b": "c","0":{"b":[{"1":"2"},{"3":"14"},{"5":"6"},{"7":"8"},{"9":"11"},{"11":"12"}]} } })"_json
            .dump();
    EXPECT_TRUE(collection[ckf(1, "/a/0/b/4")].merge(modifier.c_str()));
    result = collection[1].value();
    M_EXPECT_EQ_JSON(result->c_str(), expected.c_str());

    // Patch
    modifier = R"([ 
        { "op": "add", "path": "/a/key", "value": "value" },
        { "op": "replace", "path": "/a/0/b/0", "value": {"1":"3"} },
        { "op": "copy", "path": "/a/another_key", "from": "/a/key" },
        { "op": "move", "path": "/a/0/b/5", "from": "/a/0/b/1" },
        { "op": "remove", "path": "/a/b" }
    ])"_json.dump();
    expected = R"( { 
        "a": {
            "key" : "value",
            "another_key" : "value",
            "0": {
                "b":[
                    {"1":"3"},
                    {"5":"6"},
                    {"7":"8"},
                    {"9":"11"},
                    {"11":"12"},
                    {"3":"14"}
                ]
            } 
        } 
    })"_json.dump();
    EXPECT_TRUE(collection[1].patch(modifier.c_str()));
    result = collection[1].value();
    M_EXPECT_EQ_JSON(result->c_str(), expected.c_str());

    // Patch By Field
    modifier = R"([ { "op": "add", "path": "/6", "value": {"15":"16"} } ])"_json.dump();
    expected =
        R"( { "a": {"key" : "value","another_key" :
        "value","0":{"b":[{"1":"3"},{"5":"6"},{"7":"8"},{"9":"11"},{"11":"12"},{"3":"14"},{"15":"16"}]} } })"_json
            .dump();
    EXPECT_TRUE(collection[ckf(1, "/a/0/b")].patch(modifier.c_str()));
    result = collection[1].value();
    M_EXPECT_EQ_JSON(result->c_str(), expected.c_str());

    // Update
    modifier = R"( {"person": {"name":"Carl", "age": 24}} )"_json.dump();
    EXPECT_TRUE(collection[1].update(modifier.c_str()));
    result = collection[1].value();
    M_EXPECT_EQ_JSON(result->c_str(), modifier.c_str());

    // Update By Field
    modifier = R"( {"name": "Jack", "age": 28} )"_json.dump();
    expected = R"( {"person": {"name":"Jack", "age": 28}} )"_json.dump();
    EXPECT_TRUE(collection[ckf(1, "/person")].update(modifier.c_str()));
    result = collection[1].value();
    M_EXPECT_EQ_JSON(result->c_str(), expected.c_str());

    // Insert
    modifier = R"( {"person": {"name":"Carl", "age": 24}} )"_json.dump();
    EXPECT_FALSE(collection[1].insert(modifier.c_str()));
    EXPECT_TRUE(collection[2].insert(modifier.c_str()));
    result = collection[2].value();
    M_EXPECT_EQ_JSON(result->c_str(), modifier.c_str());

    // Insert By Field
    modifier = R"("Doe" )"_json.dump();
    expected = R"( {"person": {"name":"Carl", "age": 24, "surname" : "Doe"}} )"_json.dump();
    EXPECT_TRUE(collection[ckf(2, "/person/surname")].insert(modifier.c_str()));
    result = collection[2].value();
    M_EXPECT_EQ_JSON(result->c_str(), expected.c_str());

    // Upsert
    modifier = R"( {"person": {"name":"Jack", "age": 28}} )"_json.dump();
    EXPECT_TRUE(collection[1].upsert(modifier.c_str()));
    result = collection[1].value();
    M_EXPECT_EQ_JSON(result->c_str(), modifier.c_str());

    // Upsert By Field
    modifier = R"("Carl")"_json.dump();
    expected = R"( {"person": {"name":"Carl", "age": 28}} )"_json.dump();
    EXPECT_TRUE(collection[ckf(1, "/person/name")].upsert(modifier.c_str()));
    result = collection[1].value();
    M_EXPECT_EQ_JSON(result->c_str(), expected.c_str());

    modifier = R"("Doe")"_json.dump();
    expected = R"( {"person": {"name":"Carl", "age": 28, "surname" : "Doe"}} )"_json.dump();
    EXPECT_TRUE(collection[ckf(1, "/person/surname")].upsert(modifier.c_str()));
    result = collection[1].value();
    M_EXPECT_EQ_JSON(result->c_str(), expected.c_str());

    EXPECT_TRUE(db.clear());
}

TEST(db, docs_merge_and_patch) {
    using json_t = nlohmann::json;
    database_t db;
    EXPECT_TRUE(db.open(path()));
    docs_collection_t collection = *db.collection<docs_collection_t>();

    std::ifstream f_patch("tests/patch.json");
    json_t j_object = json_t::parse(f_patch);
    for (auto it : j_object) {
        auto doc = it["doc"].dump();
        auto patch = it["patch"].dump();
        auto expected = it["expected"].dump();
        collection[1] = doc.c_str();
        EXPECT_TRUE(collection[1].patch(patch.c_str()));
        M_EXPECT_EQ_JSON(collection[1].value()->c_str(), expected.c_str());
    }

    std::ifstream f_merge("tests/merge.json");
    j_object = json_t::parse(f_merge);
    for (auto it : j_object) {
        auto doc = it["doc"].dump();
        auto merge = it["merge"].dump();
        auto expected = it["expected"].dump();
        collection[1] = doc.c_str();
        EXPECT_TRUE(collection[1].merge(merge.c_str()));
        M_EXPECT_EQ_JSON(collection[1].value()->c_str(), expected.c_str());
    }

    EXPECT_TRUE(db.clear());
}

TEST(db, docs_table) {

    using json_t = nlohmann::json;
    database_t db;
    EXPECT_TRUE(db.open(path()));

    // Inject basic data
    docs_collection_t collection = *db.collection<docs_collection_t>();
    auto json_alice = R"( { "person": "Alice", "age": 27, "height": 1 } )"_json.dump();
    auto json_bob = R"( { "person": "Bob", "age": "27", "weight": 2 } )"_json.dump();
    auto json_carl = R"( { "person": "Carl", "age": 24 } )"_json.dump();
    collection[1] = json_alice.c_str();
    collection[2] = json_bob.c_str();
    collection[3] = json_carl.c_str();
    M_EXPECT_EQ_JSON(*collection[1].value(), json_alice.c_str());
    M_EXPECT_EQ_JSON(*collection[2].value(), json_bob.c_str());

    // Just column names
    {
        auto maybe_fields = collection[1].gist();
        auto fields = *maybe_fields;

        std::vector<std::string> parsed;
        for (auto field : fields)
            parsed.emplace_back(field.data());

        EXPECT_NE(std::find(parsed.begin(), parsed.end(), "/person"), parsed.end());
        EXPECT_NE(std::find(parsed.begin(), parsed.end(), "/height"), parsed.end());
        EXPECT_NE(std::find(parsed.begin(), parsed.end(), "/age"), parsed.end());
        EXPECT_EQ(std::find(parsed.begin(), parsed.end(), "/weight"), parsed.end());
    }

    // Single cell
    {
        auto header = table_header().with<std::uint32_t>("age");
        auto maybe_table = collection[1].gather(header);
        auto table = *maybe_table;
        auto col0 = table.column<0>();

        EXPECT_EQ(col0[0].value, 27);
        EXPECT_FALSE(col0[0].converted);
    }

    // Single row
    {
        auto header = table_header() //
                          .with<std::uint32_t>("age")
                          .with<std::int32_t>("age")
                          .with<std::string_view>("age");

        auto maybe_table = collection[1].gather(header);
        auto table = *maybe_table;
        auto col0 = table.column<0>();
        auto col1 = table.column<1>();
        auto col2 = table.column<2>();

        EXPECT_EQ(col0[0].value, 27);
        EXPECT_FALSE(col0[0].converted);
        EXPECT_EQ(col1[0].value, 27);
        EXPECT_TRUE(col1[0].converted);
        EXPECT_STREQ(col2[0].value.data(), "27");
        EXPECT_TRUE(col2[0].converted);
    }

    // Single column
    {
        auto header = table_header().with<std::int32_t>("age");
        auto maybe_table = collection[{1, 2, 3, 123456}].gather(header);
        auto table = *maybe_table;
        auto col0 = table.column<0>();

        EXPECT_EQ(col0[0].value, 27);
        EXPECT_EQ(col0[1].value, 27);
        EXPECT_TRUE(col0[1].converted);
        EXPECT_EQ(col0[2].value, 24);
    }

    // Single strings column
    {
        auto header = table_header().with<std::string_view>("age");
        auto maybe_table = collection[{1, 2, 3, 123456}].gather(header);
        auto table = *maybe_table;
        auto col0 = table.column<0>();

        EXPECT_STREQ(col0[0].value.data(), "27");
        EXPECT_TRUE(col0[0].converted);
        EXPECT_STREQ(col0[1].value.data(), "27");
        EXPECT_STREQ(col0[2].value.data(), "24");
    }

    // Multi-column
    {
        auto header = table_header() //
                          .with<std::int32_t>("age")
                          .with<std::string_view>("age")
                          .with<std::string_view>("person")
                          .with<float>("person")
                          .with<std::int32_t>("height")
                          .with<std::uint64_t>("weight");

        auto maybe_table = collection[{1, 2, 3, 123456, 654321}].gather(header);
        auto table = *maybe_table;
        auto col0 = table.column<0>();
        auto col1 = table.column<1>();
        auto col2 = table.column<2>();
        auto col3 = table.column<3>();
        auto col4 = table.column<4>();
        auto col5 = table.column<5>();

        EXPECT_EQ(col0[0].value, 27);
        EXPECT_EQ(col0[1].value, 27);
        EXPECT_TRUE(col0[1].converted);
        EXPECT_EQ(col0[2].value, 24);

        EXPECT_STREQ(col1[0].value.data(), "27");
        EXPECT_TRUE(col1[0].converted);
        EXPECT_STREQ(col1[1].value.data(), "27");
        EXPECT_STREQ(col1[2].value.data(), "24");
    }

    // Multi-column Type-punned exports
    {
        table_header_t header {{
            field_type_t {"age", ukv_doc_field_i32_k},
            field_type_t {"age", ukv_doc_field_str_k},
            field_type_t {"person", ukv_doc_field_str_k},
            field_type_t {"person", ukv_doc_field_f32_k},
            field_type_t {"height", ukv_doc_field_i32_k},
            field_type_t {"weight", ukv_doc_field_u64_k},
        }};

        auto maybe_table = collection[{1, 2, 3, 123456, 654321}].gather(header);
        auto table = *maybe_table;
        auto col0 = table.column(0).as<std::int32_t>();
        auto col1 = table.column(1).as<value_view_t>();
        auto col2 = table.column(2).as<value_view_t>();
        auto col3 = table.column(3).as<float>();
        auto col4 = table.column(4).as<std::int32_t>();
        auto col5 = table.column(5).as<std::uint64_t>();

        EXPECT_EQ(col0[0].value, 27);
        EXPECT_EQ(col0[1].value, 27);
        EXPECT_TRUE(col0[1].converted);
        EXPECT_EQ(col0[2].value, 24);

        EXPECT_STREQ(col1[0].value.c_str(), "27");
        EXPECT_TRUE(col1[0].converted);
        EXPECT_STREQ(col1[1].value.c_str(), "27");
        EXPECT_STREQ(col1[2].value.c_str(), "24");
    }

    EXPECT_TRUE(db.clear());
}

#pragma region Graph Collections

TEST(db, graph_triangle) {

    database_t db;
    EXPECT_TRUE(db.open(path()));

    graph_collection_t net = *db.collection<graph_collection_t>();

    // triangle
    edge_t edge1 {1, 2, 9};
    edge_t edge2 {2, 3, 10};
    edge_t edge3 {3, 1, 11};

    EXPECT_TRUE(net.upsert(edge1));
    EXPECT_TRUE(net.upsert(edge2));
    EXPECT_TRUE(net.upsert(edge3));

    auto neighbors = net.neighbors(1).throw_or_release();
    EXPECT_EQ(neighbors.size(), 2);
    EXPECT_EQ(neighbors[0], 2);
    EXPECT_EQ(neighbors[1], 3);

    EXPECT_TRUE(*net.contains(1));
    EXPECT_TRUE(*net.contains(2));
    EXPECT_FALSE(*net.contains(9));
    EXPECT_FALSE(*net.contains(10));
    EXPECT_FALSE(*net.contains(1000));

    EXPECT_EQ(*net.degree(1), 2u);
    EXPECT_EQ(*net.degree(2), 2u);
    EXPECT_EQ(*net.degree(3), 2u);
    EXPECT_EQ(*net.degree(1, ukv_vertex_source_k), 1u);
    EXPECT_EQ(*net.degree(2, ukv_vertex_source_k), 1u);
    EXPECT_EQ(*net.degree(3, ukv_vertex_source_k), 1u);

    EXPECT_TRUE(net.edges(1));
    EXPECT_EQ(net.edges(1)->size(), 2ul);
    EXPECT_EQ(net.edges(1, ukv_vertex_source_k)->size(), 1ul);
    EXPECT_EQ(net.edges(1, ukv_vertex_target_k)->size(), 1ul);

    EXPECT_EQ(net.edges(3, ukv_vertex_target_k)->size(), 1ul);
    EXPECT_EQ(net.edges(2, ukv_vertex_source_k)->size(), 1ul);
    EXPECT_EQ((*net.edges(3, ukv_vertex_target_k))[0].source_id, 2);
    EXPECT_EQ((*net.edges(3, ukv_vertex_target_k))[0].target_id, 3);
    EXPECT_EQ((*net.edges(3, ukv_vertex_target_k))[0].id, 10);
    EXPECT_EQ(net.edges(3, 1)->size(), 1ul);
    EXPECT_EQ(net.edges(1, 3)->size(), 0ul);

    // Check scans
    EXPECT_TRUE(net.edges());
    {
        std::unordered_set<edge_t, edge_hash_t> expected_edges {edge1, edge2, edge3};
        std::unordered_set<edge_t, edge_hash_t> exported_edges;

        auto present_edges = *net.edges();
        auto present_it = std::move(present_edges).begin();
        auto count_results = 0;
        while (!present_it.is_end()) {
            exported_edges.insert(*present_it);
            ++present_it;
            ++count_results;
        }
        EXPECT_EQ(count_results, 6);
        EXPECT_EQ(exported_edges, expected_edges);
    }

    // Remove a single edge, making sure that the nodes info persists
    EXPECT_TRUE(net.remove({
        {{&edge1.source_id}, 1},
        {{&edge1.target_id}, 1},
        {{&edge1.id}, 1},
    }));
    EXPECT_TRUE(*net.contains(1));
    EXPECT_TRUE(*net.contains(2));
    EXPECT_EQ(net.edges(1, 2)->size(), 0ul);

    // Bring that edge back
    EXPECT_TRUE(net.upsert({
        {{&edge1.source_id}, 1},
        {{&edge1.target_id}, 1},
        {{&edge1.id}, 1},
    }));
    EXPECT_EQ(net.edges(1, 2)->size(), 1ul);

    // Remove a vertex
    ukv_key_t vertex_to_remove = 2;
    EXPECT_TRUE(net.remove(vertex_to_remove));
    EXPECT_FALSE(*net.contains(vertex_to_remove));
    EXPECT_EQ(net.edges(vertex_to_remove)->size(), 0ul);
    EXPECT_EQ(net.edges(1, vertex_to_remove)->size(), 0ul);
    EXPECT_EQ(net.edges(vertex_to_remove, 1)->size(), 0ul);

    // Bring back the whole graph
    EXPECT_TRUE(net.upsert(edge1));
    EXPECT_TRUE(net.upsert(edge2));
    EXPECT_TRUE(net.upsert(edge3));
    EXPECT_TRUE(*net.contains(vertex_to_remove));
    EXPECT_EQ(net.edges(vertex_to_remove)->size(), 2ul);
    EXPECT_EQ(net.edges(1, vertex_to_remove)->size(), 1ul);
    EXPECT_EQ(net.edges(vertex_to_remove, 1)->size(), 0ul);
    EXPECT_TRUE(db.clear());
}

TEST(db, graph_triangle_batch_api) {

    database_t db;
    EXPECT_TRUE(db.open(path()));

    blobs_collection_t main = *db.collection();
    graph_collection_t net = *db.collection<graph_collection_t>();

    std::vector<edge_t> triangle {
        {1, 2, 9},
        {2, 3, 10},
        {3, 1, 11},
    };

    EXPECT_TRUE(net.upsert(edges(triangle)));
    EXPECT_TRUE(*net.contains(1));
    EXPECT_TRUE(*net.contains(2));
    EXPECT_FALSE(*net.contains(9));
    EXPECT_FALSE(*net.contains(10));
    EXPECT_FALSE(*net.contains(1000));

    EXPECT_EQ(*net.degree(1), 2u);
    EXPECT_EQ(*net.degree(2), 2u);
    EXPECT_EQ(*net.degree(3), 2u);
    EXPECT_EQ(*net.degree(1, ukv_vertex_source_k), 1u);
    EXPECT_EQ(*net.degree(2, ukv_vertex_source_k), 1u);
    EXPECT_EQ(*net.degree(3, ukv_vertex_source_k), 1u);

    EXPECT_TRUE(net.edges(1));
    EXPECT_EQ(net.edges(1)->size(), 2ul);
    EXPECT_EQ(net.edges(1, ukv_vertex_source_k)->size(), 1ul);
    EXPECT_EQ(net.edges(1, ukv_vertex_target_k)->size(), 1ul);

    EXPECT_EQ(net.edges(3, ukv_vertex_target_k)->size(), 1ul);
    EXPECT_EQ(net.edges(2, ukv_vertex_source_k)->size(), 1ul);
    EXPECT_EQ((*net.edges(3, ukv_vertex_target_k))[0].source_id, 2);
    EXPECT_EQ((*net.edges(3, ukv_vertex_target_k))[0].target_id, 3);
    EXPECT_EQ((*net.edges(3, ukv_vertex_target_k))[0].id, 10);
    EXPECT_EQ(net.edges(3, 1)->size(), 1ul);
    EXPECT_EQ(net.edges(1, 3)->size(), 0ul);

    // Check scans
    EXPECT_TRUE(net.edges());
    {
        std::unordered_set<edge_t, edge_hash_t> expected_edges {triangle.begin(), triangle.end()};
        std::unordered_set<edge_t, edge_hash_t> exported_edges;

        auto present_edges = *net.edges();
        auto present_it = std::move(present_edges).begin();
        size_t count_results = 0ul;
        while (!present_it.is_end()) {
            exported_edges.insert(*present_it);
            ++present_it;
            ++count_results;
        }
        EXPECT_EQ(count_results, triangle.size() * 2);
        EXPECT_EQ(exported_edges, expected_edges);
    }

    // Remove a single edge, making sure that the nodes info persists
    EXPECT_TRUE(net.remove(edges_view_t {
        {{&triangle[0].source_id}, 1},
        {{&triangle[0].target_id}, 1},
        {{&triangle[0].id}, 1},
    }));
    EXPECT_TRUE(*net.contains(1));
    EXPECT_TRUE(*net.contains(2));
    EXPECT_EQ(net.edges(1, 2)->size(), 0ul);

    // Bring that edge back
    EXPECT_TRUE(net.upsert(edges_view_t {
        {{&triangle[0].source_id}, 1},
        {{&triangle[0].target_id}, 1},
        {{&triangle[0].id}, 1},
    }));
    EXPECT_EQ(net.edges(1, 2)->size(), 1ul);

    // Remove a vertex
    ukv_key_t vertex_to_remove = 2;
    EXPECT_TRUE(net.remove(vertex_to_remove));
    EXPECT_FALSE(*net.contains(vertex_to_remove));
    EXPECT_EQ(net.edges(vertex_to_remove)->size(), 0ul);
    EXPECT_EQ(net.edges(1, vertex_to_remove)->size(), 0ul);
    EXPECT_EQ(net.edges(vertex_to_remove, 1)->size(), 0ul);

    // Bring back the whole graph
    EXPECT_TRUE(net.upsert(edges(triangle)));
    EXPECT_TRUE(*net.contains(vertex_to_remove));
    EXPECT_EQ(net.edges(vertex_to_remove)->size(), 2ul);
    EXPECT_EQ(net.edges(1, vertex_to_remove)->size(), 1ul);
    EXPECT_EQ(net.edges(vertex_to_remove, 1)->size(), 0ul);
    EXPECT_TRUE(db.clear());
}

TEST(db, graph_transaction_watch) {

    if (!ukv_supports_transactions_k)
        return;

    database_t db;
    EXPECT_TRUE(db.open(path()));
    graph_collection_t net = *db.collection<graph_collection_t>();

    edge_t edge1 {1, 2, 1};
    edge_t edge2 {3, 1, 2};
    EXPECT_TRUE(net.upsert(edge1));
    EXPECT_TRUE(net.upsert(edge2));

    transaction_t txn = *db.transact();
    graph_collection_t txn_net = *txn.collection<graph_collection_t>();
    EXPECT_TRUE(txn_net.degree(1));
    EXPECT_TRUE(txn.commit());

    EXPECT_TRUE(txn.reset());
    EXPECT_TRUE(txn_net.degree(1));
    EXPECT_TRUE(txn.commit());

    EXPECT_TRUE(txn_net.degree(1));
    EXPECT_TRUE(net.remove(edge1));
    EXPECT_TRUE(net.remove(edge2));
    EXPECT_FALSE(txn.commit());
    EXPECT_TRUE(txn.reset());

    EXPECT_TRUE(txn_net.degree(1, ukv_vertex_role_any_k, false));
    EXPECT_TRUE(net.upsert(edge1));
    EXPECT_TRUE(net.upsert(edge2));
    EXPECT_TRUE(txn.commit());

    EXPECT_TRUE(db.clear());
}

edge_t make_edge(ukv_key_t edge_id, ukv_key_t v1, ukv_key_t v2) {
    return {v1, v2, edge_id};
}

std::vector<edge_t> make_edges(std::size_t vertices_count = 2, std::size_t next_connect = 1) {
    std::vector<edge_t> es;
    ukv_key_t edge_id = 0;
    for (ukv_key_t vertex_id = 0; vertex_id != vertices_count; ++vertex_id) {
        ukv_key_t connect_with = vertex_id + next_connect;
        while (connect_with < vertices_count) {
            edge_id++;
            es.push_back(make_edge(edge_id, vertex_id, connect_with));
            connect_with = connect_with + next_connect;
        }
    }
    return es;
}

TEST(db, graph_random_fill) {
    database_t db;
    EXPECT_TRUE(db.open(path()));

    graph_collection_t graph = *db.collection<graph_collection_t>();

    constexpr std::size_t vertices_count = 1000;
    auto edges_vec = make_edges(vertices_count, 100);
    EXPECT_TRUE(graph.upsert(edges(edges_vec)));

    for (ukv_key_t vertex_id = 0; vertex_id != vertices_count; ++vertex_id) {
        EXPECT_TRUE(graph.contains(vertex_id));
        EXPECT_EQ(*graph.degree(vertex_id), 9u);
    }

    EXPECT_TRUE(db.clear());
}

TEST(db, graph_conflicting_transactions) {

    if (!ukv_supports_transactions_k)
        return;

    database_t db;
    EXPECT_TRUE(db.open(path()));

    graph_collection_t net = *db.collection<graph_collection_t>();

    transaction_t txn = *db.transact();
    graph_collection_t txn_net = *txn.collection<graph_collection_t>();

    // triangle
    edge_t edge1 {1, 2, 9};
    edge_t edge2 {2, 3, 10};
    edge_t edge3 {3, 1, 11};

    EXPECT_TRUE(txn_net.upsert(edge1));
    EXPECT_TRUE(txn_net.upsert(edge2));
    EXPECT_TRUE(txn_net.upsert(edge3));

    EXPECT_TRUE(*txn_net.contains(1));
    EXPECT_TRUE(*txn_net.contains(2));
    EXPECT_TRUE(*txn_net.contains(3));

    EXPECT_FALSE(*net.contains(1));
    EXPECT_FALSE(*net.contains(2));
    EXPECT_FALSE(*net.contains(3));

    EXPECT_TRUE(txn.commit());
    EXPECT_TRUE(*net.contains(1));
    EXPECT_TRUE(*net.contains(2));
    EXPECT_TRUE(*net.contains(3));

    EXPECT_TRUE(txn.reset());
    txn_net = *txn.collection<graph_collection_t>();

    transaction_t txn2 = *db.transact();
    graph_collection_t txn_net2 = *txn2.collection<graph_collection_t>();

    edge_t edge4 {4, 5, 15};
    edge_t edge5 {5, 6, 16};

    EXPECT_TRUE(txn_net.upsert(edge4));
    EXPECT_TRUE(txn_net2.upsert(edge5));

    EXPECT_TRUE(txn.commit());
    EXPECT_FALSE(txn2.commit());

    EXPECT_TRUE(db.clear());
}

TEST(db, graph_upsert_edges) {
    database_t db;
    EXPECT_TRUE(db.open(path()));

    graph_collection_t graph = *db.collection<graph_collection_t>();

    std::vector<ukv_key_t> vertices = {1, 2, 3, 4, 5};
    auto over_the_vertices = [&](bool exist, size_t degree) {
        for (auto& vertex_id : vertices) {
            EXPECT_EQ(*graph.contains(vertex_id), exist);
            EXPECT_EQ(*graph.degree(vertex_id), degree);
        }
    };

    over_the_vertices(false, 0);

    std::vector<edge_t> star {
        {1, 3, 1},
        {1, 4, 2},
        {2, 4, 3},
        {2, 5, 4},
        {3, 5, 5},
    };
    EXPECT_TRUE(graph.upsert(edges(star)));
    over_the_vertices(true, 2u);

    std::vector<edge_t> pentagon {
        {1, 2, 6},
        {2, 3, 7},
        {3, 4, 8},
        {4, 5, 9},
        {5, 1, 10},
    };
    EXPECT_TRUE(graph.upsert(edges(pentagon)));
    over_the_vertices(true, 4u);

    EXPECT_TRUE(graph.remove(edges(star)));
    over_the_vertices(true, 2u);

    EXPECT_TRUE(graph.upsert(edges(star)));
    over_the_vertices(true, 4u);

    EXPECT_TRUE(graph.remove(edges(pentagon)));
    over_the_vertices(true, 2u);

    EXPECT_TRUE(graph.upsert(edges(pentagon)));
    over_the_vertices(true, 4u);

    std::vector<edge_t> itself {
        {1, 1, 11},
        {2, 2, 12},
        {3, 3, 13},
        {4, 4, 14},
        {5, 5, 15},
    };

    EXPECT_TRUE(graph.upsert(edges(itself)));
    over_the_vertices(true, 6u);

    EXPECT_TRUE(graph.remove(edges(star)));
    EXPECT_TRUE(graph.remove(edges(pentagon)));

    over_the_vertices(true, 2u);

    EXPECT_TRUE(graph.remove(edges(itself)));

    over_the_vertices(true, 0);

    EXPECT_TRUE(db.clear());

    over_the_vertices(false, 0);
}

TEST(db, graph_remove_vertices) {
    database_t db;
    EXPECT_TRUE(db.open(path()));

    graph_collection_t graph = *db.collection<graph_collection_t>();

    constexpr std::size_t vertices_count = 1000;
    auto edges_vec = make_edges(vertices_count, 100);
    EXPECT_TRUE(graph.upsert(edges(edges_vec)));

    for (ukv_key_t vertex_id = 0; vertex_id != vertices_count; ++vertex_id) {
        EXPECT_TRUE(graph.contains(vertex_id));
        EXPECT_TRUE(*graph.contains(vertex_id));
        EXPECT_TRUE(graph.remove(vertex_id));
        EXPECT_TRUE(graph.contains(vertex_id));
        EXPECT_FALSE(*graph.contains(vertex_id));
    }

    EXPECT_TRUE(db.clear());
}

TEST(db, graph_remove_edges_keep_vertices) {
    database_t db;
    EXPECT_TRUE(db.open(path()));

    graph_collection_t graph = *db.collection<graph_collection_t>();

    constexpr std::size_t vertices_count = 1000;
    auto edges_vec = make_edges(vertices_count, 100);
    EXPECT_TRUE(graph.upsert(edges(edges_vec)));
    EXPECT_TRUE(graph.remove(edges(edges_vec)));

    for (ukv_key_t vertex_id = 0; vertex_id != vertices_count; ++vertex_id) {
        EXPECT_TRUE(graph.contains(vertex_id));
        EXPECT_TRUE(*graph.contains(vertex_id));
    }

    EXPECT_TRUE(db.clear());
}

TEST(db, graph_get_edges) {
    database_t db;
    EXPECT_TRUE(db.open(path()));

    graph_collection_t graph = *db.collection<graph_collection_t>();

    constexpr std::size_t vertices_count = 1000;
    auto edges_vec = make_edges(vertices_count, 100);
    EXPECT_TRUE(graph.upsert(edges(edges_vec)));

    std::vector<edge_t> received_edges;
    for (ukv_key_t vertex_id = 0; vertex_id != vertices_count; ++vertex_id) {
        auto es = *graph.edges(vertex_id);
        EXPECT_EQ(es.size(), 9u);
        for (size_t i = 0; i != es.size(); ++i)
            received_edges.push_back(es[i]);
    }

    EXPECT_TRUE(graph.remove(edges(received_edges)));
    for (ukv_key_t vertex_id = 0; vertex_id != vertices_count; ++vertex_id) {
        EXPECT_TRUE(graph.contains(vertex_id));
        EXPECT_TRUE(*graph.contains(vertex_id));
        auto es = *graph.edges(vertex_id);
        EXPECT_EQ(es.size(), 0);
    }
    EXPECT_TRUE(db.clear());
}

TEST(db, graph_degrees) {
    database_t db;
    EXPECT_TRUE(db.open(path()));

    graph_collection_t graph = *db.collection<graph_collection_t>();

    constexpr std::size_t vertices_count = 1000;
    std::vector<ukv_key_t> vertices(vertices_count);
    vertices.resize(vertices_count);
    for (ukv_key_t vertex_id = 0; vertex_id != vertices_count; ++vertex_id)
        vertices[vertex_id] = vertex_id;

    auto edges_vec = make_edges(vertices_count, 100);
    EXPECT_TRUE(graph.upsert(edges(edges_vec)));

    auto degrees = *graph.degrees({{vertices.data(), sizeof(ukv_key_t)}, vertices.size()});
    EXPECT_EQ(degrees.size(), vertices_count);

    EXPECT_TRUE(db.clear());
}

TEST(db, vectors) {
    database_t db;
    EXPECT_TRUE(db.open(path()));

    constexpr std::size_t dims_k = 3;
    ukv_key_t keys[3] = {'a', 'b', 'c'};
    float vectors[3][dims_k] = {
        {0.3, 0.1, 0.2},
        {0.35, 0.1, 0.2},
        {-0.1, 0.2, 0.5},
    };

    arena_t arena(db);
    status_t status;

    float* vector_first_begin = &vectors[0][0];
    ukv_vectors_write_t write;
    write.db = db;
    write.arena = arena.member_ptr();
    write.error = status.member_ptr();
    write.dimensions = dims_k;
    write.keys = keys;
    write.keys_stride = sizeof(ukv_key_t);
    write.vectors_starts = (ukv_bytes_cptr_t*)&vector_first_begin;
    write.vectors_stride = sizeof(float) * dims_k;
    write.tasks_count = 3;
    ukv_vectors_write(&write);
    EXPECT_TRUE(status);

    ukv_length_t max_results = 2;
    ukv_length_t* found_results = nullptr;
    ukv_key_t* found_keys = nullptr;
    ukv_float_t* found_distances = nullptr;
    ukv_vectors_search_t search;
    search.db = db;
    search.arena = arena.member_ptr();
    search.error = status.member_ptr();
    search.dimensions = dims_k;
    search.match_counts_limits = &max_results;
    search.queries_starts = (ukv_bytes_cptr_t*)&vector_first_begin;
    search.queries_stride = sizeof(float) * dims_k;
    search.match_counts = &found_results;
    search.match_keys = &found_keys;
    search.match_metrics = &found_distances;
    search.metric = ukv_vector_metric_cos_k;
    ukv_vectors_search(&search);
    EXPECT_TRUE(status);

    EXPECT_EQ(found_results[0], max_results);
    EXPECT_EQ(found_keys[0], ukv_key_t('a'));
    EXPECT_EQ(found_keys[1], ukv_key_t('b'));
    EXPECT_TRUE(db.clear());
}

int main(int argc, char** argv) {
    std::filesystem::create_directory("./tmp");
    ::testing::InitGoogleTest(&argc, argv);
    return RUN_ALL_TESTS();
}<|MERGE_RESOLUTION|>--- conflicted
+++ resolved
@@ -949,10 +949,6 @@
     auto maybe_person = collection[ckf(1, "person")].value(ukv_doc_field_str_k);
     EXPECT_EQ(std::string_view(maybe_person->c_str(), maybe_person->size()), std::string_view("Carl"));
 
-<<<<<<< HEAD
-    auto maybe_age = collection[ckf(1, "age")].value(ukv_doc_field_str_k);
-    EXPECT_EQ(std::string_view(maybe_age->c_str(), maybe_age->size()), std::string_view("24"));
-=======
     // BSON
     bson_error_t error;
 
@@ -964,7 +960,6 @@
     M_EXPECT_EQ_JSON(*collection[2].value(), json);
     M_EXPECT_EQ_JSON(*collection[ckf(2, "person")].value(), "\"Carl\"");
     M_EXPECT_EQ_JSON(*collection[ckf(2, "age")].value(), "24");
->>>>>>> 4566589e
 
 #if 0
     // MsgPack
