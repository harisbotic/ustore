#include <fmt/os.h>
#include <fmt/format.h>

#include <arrow/io/api.h>
#include <arrow/csv/api.h>
#include <arrow/ipc/api.h>
#include <arrow/c/bridge.h>
#include <arrow/util/type_fwd.h>
#include <arrow/python/pyarrow.h>
#include <parquet/arrow/writer.h>

#define ARROW_C_DATA_INTERFACE 1
#define ARROW_C_STREAM_INTERFACE 1
#include "ukv/arrow.h"
#include "nlohmann.hpp"

#include "pybind.hpp"
#include "crud.hpp"
#include "cast.hpp"

using namespace std::literals;

using namespace unum::ukv::pyb;
using namespace unum::ukv;
using namespace unum;

static ukv_doc_field_type_t ukv_doc_field_from_str(ukv_str_view_t type_name) {
    if (type_name == "bool"sv)
        return ukv_doc_field_bool_k;
    else if (type_name == "int8"sv)
        return ukv_doc_field_i8_k;
    else if (type_name == "int16"sv)
        return ukv_doc_field_i16_k;
    else if (type_name == "int32"sv)
        return ukv_doc_field_i32_k;
    else if (type_name == "int64"sv)
        return ukv_doc_field_i64_k;
    else if (type_name == "uint8"sv)
        return ukv_doc_field_u8_k;
    else if (type_name == "uint16"sv)
        return ukv_doc_field_u16_k;
    else if (type_name == "uint32"sv)
        return ukv_doc_field_u32_k;
    else if (type_name == "uint64"sv)
        return ukv_doc_field_u64_k;
    else if (type_name == "float16"sv)
        return ukv_doc_field_f16_k;
    else if (type_name == "float32"sv)
        return ukv_doc_field_f32_k;
    else if (type_name == "float64"sv)
        return ukv_doc_field_f64_k;
    else if (type_name == "bytes"sv)
        return ukv_doc_field_bin_k;
    else if (type_name == "str"sv)
        return ukv_doc_field_str_k;

    throw std::invalid_argument("Unknown type name");
    return ukv_doc_field_json_k;
}

void scan_rows(py_table_collection_t& df) {
    auto keys_range = df.binary.keys();
    auto keys_stream = keys_range.begin();
    std::vector<ukv_key_t> keys_found;
    while (!keys_stream.is_end()) {
        keys_found.insert(keys_found.end(), keys_stream.keys_batch().begin(), keys_stream.keys_batch().end());
        keys_stream.seek_to_next_batch();
    }
    df.rows_keys = std::move(keys_found);
}

void scan_rows_range(py_table_collection_t& df) {
    auto& range = std::get<py_table_keys_range_t>(df.rows_keys);
    auto keys_range = df.binary.keys(range.min);
    auto keys_stream = keys_range.begin();
    std::vector<ukv_key_t> keys_found;
    while (!keys_stream.is_end()) {
        auto max_key_pos =
            std::upper_bound(keys_stream.keys_batch().begin(), keys_stream.keys_batch().end(), range.max);
        keys_found.insert(keys_found.end(), keys_stream.keys_batch().begin(), max_key_pos);
        if (max_key_pos != keys_stream.keys_batch().end())
            break;
        keys_stream.seek_to_next_batch();
    }
    df.rows_keys = std::move(keys_found);
}

void correct_table(docs_table_t& table) {

    std::vector<std::size_t> binary_column_indexes;
    for (std::size_t collection_idx = 0; collection_idx != table.collections(); ++collection_idx) {
        column_view_t column = table.column(collection_idx);
        if (column.type() == ukv_doc_field_str_k || column.type() == ukv_doc_field_bin_k)
            binary_column_indexes.push_back(collection_idx);
    }

    if (binary_column_indexes.size() < 2)
        return;

    // Collecting old offsets and lengths
    std::size_t offset_index = 0;
    ukv_length_t contents_length = 0;
    std::size_t offsets_per_column = table.rows() + 1;
    std::vector<ukv_length_t> offs(binary_column_indexes.size() * offsets_per_column);
    std::vector<ukv_length_t> lens(binary_column_indexes.size() * offsets_per_column);

    for (std::size_t column_idx : binary_column_indexes) {
        column_view_t column = table.column(column_idx);
        for (ukv_length_t idx = 0; idx != column.size(); ++idx) {
            offs[offset_index] = column.offsets()[idx];
            lens[offset_index] = column.lengths()[idx];
            contents_length += column.lengths()[idx];
            ++offset_index;
        }
        offs[offset_index++] = column.offsets()[column.size()];
    }

    // Correctly write contents and offsets in temporary buffers
    ukv_length_t offset = 0;
    auto contents_begin = table.column(0).contents();
    char buffer[contents_length];
    for (std::size_t idx = 0; idx != lens.size(); ++idx) {
        std::memcpy(buffer + offset, contents_begin + offs[idx], lens[idx]);
        offs[idx] = offset;
        offset += lens[idx];
    }

    // Rewrite contents and offsets on arena
    offset_index = 0;
    std::memcpy(contents_begin, buffer, contents_length);
    for (std::size_t column_idx : binary_column_indexes) {
        column_view_t column = table.column(column_idx);
        std::memcpy(column.offsets(), offs.data() + offset_index, offsets_per_column * sizeof(ukv_length_t));
        offset_index += offsets_per_column;
    }
}

static std::shared_ptr<arrow::RecordBatch> materialize(py_table_collection_t& df) {

    // Extract the keys, if not explicitly defined
    if (std::holds_alternative<std::monostate>(df.rows_keys))
        scan_rows(df);
    else if (std::holds_alternative<py_table_keys_range_t>(df.rows_keys))
        scan_rows_range(df);

    // Slice the keys using `head` and `tail`
    auto& keys_found = std::get<std::vector<ukv_key_t>>(df.rows_keys);
    auto keys_begin = keys_found.data();
    auto keys_end = keys_found.data() + keys_found.size();
    auto keys_count = keys_found.size();
    if (df.head_was_defined_last) {
        if (keys_count > df.tail)
            keys_begin += keys_count - df.tail;
        keys_count = keys_end - keys_begin;
        if (keys_count > df.head)
            keys_end -= keys_count - df.head;
    }
    else {
        if (keys_count > df.head)
            keys_end -= keys_count - df.head;
        keys_count = keys_end - keys_begin;
        if (keys_count > df.tail)
            keys_begin += keys_count - df.tail;
    }
    keys_count = keys_end - keys_begin;
    if (keys_count != keys_found.size()) {
        std::memmove(keys_found.data(), keys_begin, keys_count);
        keys_found.resize(keys_count);
    }

<<<<<<< HEAD
    auto collection = docs_collection_t(df.binary.db(), df.binary, df.binary.txn(), df.binary.member_arena());
=======
    auto collection = docs_collection_t(df.binary.db(), df.binary, df.binary.txn(), df.binary.snap(), df.binary.member_arena());
>>>>>>> ccfc9e7e
    auto members = collection[keys_found];

    // Extract the present fields
    if (std::holds_alternative<std::monostate>(df.columns_names)) {
        auto fields = members.gist().throw_or_release();
        auto names = std::vector<ukv_str_view_t>(fields.size());
        transform_n(fields, names.size(), names.begin(), std::mem_fn(&std::string_view::data));
        df.columns_names = names;
    }

    // Request the fields
    if (std::holds_alternative<std::monostate>(df.columns_types))
        throw std::invalid_argument("Column types must be specified");

    // Now the primary part, performing the exports
    auto fields = strided_range(std::get<std::vector<ukv_str_view_t>>(df.columns_names)).immutable();
    table_header_view_t header;
    header.count = fields.size();
    header.fields_begin = fields.begin();
    header.types_begin =
        std::holds_alternative<ukv_doc_field_type_t>(df.columns_types)
            ? strided_iterator_gt<ukv_doc_field_type_t const>(&std::get<ukv_doc_field_type_t>(df.columns_types), 0)
            : strided_iterator_gt<ukv_doc_field_type_t const>(
                  std::get<std::vector<ukv_doc_field_type_t>>(df.columns_types).data(),
                  sizeof(ukv_doc_field_type_t));
    docs_table_t table = members.gather(header).throw_or_release();
    table_header_view_t table_header = table.header();

    // Exports results into Arrow
    status_t status;
    ArrowSchema c_arrow_schema;
    ArrowArray c_arrow_array;
    ukv_to_arrow_schema( //
        table.rows(),
        table.collections(),
        &c_arrow_schema,
        &c_arrow_array,
        status.member_ptr());
    status.throw_unhandled();

    correct_table(table);
    // Exports columns one-by-one
    for (std::size_t collection_idx = 0; collection_idx != table.collections(); ++collection_idx) {
        column_view_t column = table.column(collection_idx);
        ukv_to_arrow_column( //
            table.rows(),
            table_header.fields_begin[collection_idx],
            table_header.types_begin[collection_idx],
            column.validities(),
            column.offsets(),
            column.contents(),
            c_arrow_schema.children[collection_idx],
            c_arrow_array.children[collection_idx],
            status.member_ptr());
        status.throw_unhandled();
    }

    // https://github.com/apache/arrow/blob/e0e740bd7a24de68262c0b7e47eeed62a6cbd2a0/cpp/src/arrow/c/bridge.h#L163
    return arrow::ImportRecordBatch(&c_arrow_array, &c_arrow_schema).ValueOrDie();
}

template <typename array_type_at>
void add_key_value( //
    std::shared_ptr<arrow::Array> array,
    std::string& jsons,
    std::string_view column_name,
    std::size_t row_idx) {
    auto numeric_array = std::static_pointer_cast<array_type_at>(array);
    fmt::format_to(std::back_inserter(jsons), "\"{}\":{},", column_name.data(), numeric_array->Value(row_idx));
}

template <>
void add_key_value<arrow::BinaryArray>( //
    std::shared_ptr<arrow::Array> array,
    std::string& jsons,
    std::string_view column_name,
    std::size_t row_idx) {
    auto binary_array = std::static_pointer_cast<arrow::BinaryArray>(array);
    auto value = binary_array->Value(row_idx);
    fmt::format_to(std::back_inserter(jsons),
                   "\"{}\":\"{}\",",
                   column_name.data(),
                   std::string_view(value.data(), value.size()));
}

void update(py_table_collection_t& df, py::object obj) {
    if (!arrow::py::is_batch(obj.ptr()))
        throw std::invalid_argument("Expected Arrow Table!");

    if (std::holds_alternative<std::monostate>(df.rows_keys))
        scan_rows(df);
    else if (std::holds_alternative<py_table_keys_range_t>(df.rows_keys))
        scan_rows_range(df);

    auto& keys = std::get<std::vector<ukv_key_t>>(df.rows_keys);
    auto collection = docs_collection_t(df.binary.db(), df.binary, df.binary.txn());

    arrow::Result<std::shared_ptr<arrow::RecordBatch>> maybe_record_batch = arrow::py::unwrap_batch(obj.ptr());
    std::shared_ptr<arrow::RecordBatch> record_batch = maybe_record_batch.ValueOrDie();

    if (record_batch->num_rows() != keys.size())
        throw std::invalid_argument("record_batch Rows Count Must Match Keys Count");

    std::size_t column_names_length = 0;
    for (size_t column_idx = 0; column_idx != record_batch->num_columns(); ++column_idx)
        column_names_length += std::strlen(record_batch->column_name(column_idx).c_str());

    std::string jsons_to_merge;
    jsons_to_merge.reserve(record_batch->num_rows() * (column_names_length + (record_batch->num_columns() * 3) + 2));
    std::vector<ukv_length_t> offsets(keys.size() + 1);

    for (size_t row_idx = 0; row_idx != record_batch->num_rows(); ++row_idx) {

        offsets[row_idx] = jsons_to_merge.size();
        jsons_to_merge += "{";
        for (size_t column_idx = 0; column_idx != record_batch->num_columns(); ++column_idx) {

            std::string_view name = record_batch->column_name(column_idx);
            std::shared_ptr<arrow::Array> array = record_batch->column(column_idx);

            using type = arrow::Type;
            switch (array->type_id()) {
            case type::HALF_FLOAT: add_key_value<arrow::HalfFloatArray>(array, jsons_to_merge, name, row_idx); break;
            case type::FLOAT: add_key_value<arrow::FloatArray>(array, jsons_to_merge, name, row_idx); break;
            case type::DOUBLE: add_key_value<arrow::DoubleArray>(array, jsons_to_merge, name, row_idx); break;
            case type::BOOL: add_key_value<arrow::BooleanArray>(array, jsons_to_merge, name, row_idx); break;
            case type::UINT8: add_key_value<arrow::UInt8Array>(array, jsons_to_merge, name, row_idx); break;
            case type::INT8: add_key_value<arrow::Int8Array>(array, jsons_to_merge, name, row_idx); break;
            case type::UINT16: add_key_value<arrow::UInt16Array>(array, jsons_to_merge, name, row_idx); break;
            case type::INT16: add_key_value<arrow::Int16Array>(array, jsons_to_merge, name, row_idx); break;
            case type::UINT32: add_key_value<arrow::UInt32Array>(array, jsons_to_merge, name, row_idx); break;
            case type::INT32: add_key_value<arrow::Int32Array>(array, jsons_to_merge, name, row_idx); break;
            case type::UINT64: add_key_value<arrow::UInt64Array>(array, jsons_to_merge, name, row_idx); break;
            case type::INT64: add_key_value<arrow::Int64Array>(array, jsons_to_merge, name, row_idx); break;
            case type::STRING:
            case type::BINARY: add_key_value<arrow::BinaryArray>(array, jsons_to_merge, name, row_idx); break;
            }
        }
        jsons_to_merge.back() = '}';
    }

    offsets.back() = jsons_to_merge.size();
    auto vals_begin = reinterpret_cast<ukv_bytes_ptr_t>(jsons_to_merge.data());
    contents_arg_t values {};
    values.offsets_begin = {offsets.data(), sizeof(ukv_length_t)};
    values.contents_begin = {&vals_begin, 0};

    collection[keys].merge(values);
}

void ukv::wrap_pandas(py::module& m) {

    auto df =
        py::class_<py_table_collection_t, std::shared_ptr<py_table_collection_t>>(m, "DataFrame", py::module_local());
    df.def(py::init([](std::shared_ptr<py_db_t> py_db, std::string const& index) {
               auto py_table = std::make_shared<py_table_collection_t>();
               database_t& db = py_db->native;
               py_table->binary = db.find_or_create(index.c_str()).throw_or_release();
               return py_table;
           }),
           py::arg("db"),
           py::arg("index") = "");

#pragma region Managing Columns

    // https://pandas.pydata.org/docs/reference/api/pandas.DataFrame.astype.html
    df.def("astype", [](py_table_collection_t& df, py::handle dtype_py) {
        // `dtype` can be one string, one enum, a `dict` or a `list[tuple[str, str]]`,
        // where every pair of strings contains a column name and Python type descriptor.
        if (PyDict_Check(dtype_py.ptr())) {
            std::vector<ukv_str_view_t> columns_names;
            std::vector<ukv_doc_field_type_t> columns_types;
            py_scan_dict(dtype_py.ptr(), [&](PyObject* key, PyObject* val) {
                columns_names.push_back(py_to_str(key));
                columns_types.push_back(ukv_doc_field_from_str(py_to_str(val)));
            });

            df.columns_names = columns_names;
            df.columns_types = columns_types;
        }
        // One type definition for all the columns
        // https://stackoverflow.com/a/45063514/2766161
        else if (PyUnicode_Check(dtype_py.ptr())) {
            df.columns_types = ukv_doc_field_from_str(py_to_str(dtype_py.ptr()));
        }
        return df.shared_from_this();
    });

    df.def("__getitem__", [](py_table_collection_t& df, py::handle columns_py) {
        //
        auto columns_count = py_sequence_length(columns_py.ptr());
        if (columns_count == std::nullopt || !*columns_count)
            throw std::invalid_argument("Columns must be a non-empty tuple or list");

        auto columns_names = std::vector<ukv_str_view_t>(*columns_count);
        py_transform_n(columns_py.ptr(), &py_to_str, columns_names.begin(), *columns_count);
        df.columns_names = columns_names;
        return df.shared_from_this();
    });

#pragma region Managing Rows

    df.def("loc", [](py_table_collection_t& df, py::handle rows_py) {
        //
        if (PySlice_Check(rows_py.ptr())) {
            Py_ssize_t start = 0, stop = 0, step = 0;
            if (PySlice_Unpack(rows_py.ptr(), &start, &stop, &step) || step != 1 || start >= stop)
                throw std::invalid_argument("Invalid Slice");
            df.rows_keys = py_table_keys_range_t {static_cast<ukv_key_t>(start), static_cast<ukv_key_t>(stop)};
        }
        else {
            auto rows_count = py_sequence_length(rows_py.ptr());
            if (rows_count == std::nullopt || !*rows_count)
                throw std::invalid_argument("Rows keys must be a non-empty tuple or list");

            auto rows_keys = std::vector<ukv_key_t>(*rows_count);
            py_transform_n(rows_py.ptr(), &py_to_scalar<ukv_key_t>, rows_keys.begin(), *rows_count);
            df.rows_keys = rows_keys;
        }
        return df.shared_from_this();
    });
    df.def("head", [](py_table_collection_t& df, std::size_t count) {
        df.head = count;
        df.head_was_defined_last = true;
        return df.shared_from_this();
    });
    df.def("tail", [](py_table_collection_t& df, std::size_t count) {
        df.tail = count;
        df.head_was_defined_last = false;
        return df.shared_from_this();
    });

    // Assigns or inserts elements from another DataFrame, passed in the Arrow form.
    // https://pandas.pydata.org/docs/reference/api/pandas.DataFrame.update.html
    df.def("update", &update);

    // Primary batch export functions, that output Arrow Tables.
    // Addresses may be: specific IDs or a slice.
    // https://pandas.pydata.org/docs/reference/api/pandas.DataFrame.loc.html#pandas.DataFrame.loc
    // https://pandas.pydata.org/docs/reference/api/pandas.DataFrame.iloc.html#pandas.DataFrame.iloc
    df.def("to_arrow", [](py_table_collection_t& df) {
        auto record_batch = materialize(df);
        // https://github.com/apache/arrow/blob/a270afc946398a0279b1971a315858d8b5f07e2d/cpp/src/arrow/python/pyarrow.h#L52
        PyObject* table_python = arrow::py::wrap_batch(record_batch);
        return py::reinterpret_steal<py::object>(table_python);
    });

    // https://pandas.pydata.org/docs/reference/api/pandas.DataFrame.to_json.html
    df.def(
        "to_json",
        [](py_table_collection_t& df, std::string const& path) {
            auto batch = materialize(df);
            auto& keys_found = std::get<std::vector<ukv_key_t>>(df.rows_keys);

            std::string result = "{";
            for (std::size_t i = 0; i != batch->num_columns(); ++i) {
                auto str = batch->column(i)->ToString();
                str.erase(std::remove_if(str.begin(), str.end(), [](auto c) { return std::isspace(c) || c == '\x00'; }),
                          str.end());
                result.reserve(result.size() + str.size() + 7);
                fmt::format_to(std::back_inserter(result), "\"{}\":", batch->column_name(i));

                auto key_index = 0;
                auto pos = str.find("[");
                str.replace(pos, 1, fmt::format("{{\"{}\":", keys_found[key_index]));

                pos = str.find(",", pos);
                while (pos != std::string::npos) {
                    ++key_index;
                    str.replace(pos, 1, fmt::format(",\"{}\":", keys_found[key_index]));
                    pos = str.find(",", pos + 1);
                }
                str.replace(str.size() - 1, 1, fmt::format("}},", keys_found[key_index]));
                result += str;
            }
            result[result.size() - 1] = '}';

            if (!path.size())
                return py::cast(result);
            fmt::output_file(path).print("{}", result);
            return py::object(py::cast<py::none>(Py_None));
        },
        py::arg("path") = "");

    // https://pandas.pydata.org/docs/reference/api/pandas.DataFrame.to_parquet.html
    df.def("to_parquet", [](py_table_collection_t& df, std::string const& path) {
        auto batch = materialize(df);
        auto outfile = arrow::io::FileOutputStream::Open(path).ValueOrDie();
        std::unique_ptr<parquet::arrow::FileWriter> writer;
        parquet::arrow::FileWriter::Open(*batch->schema(),
                                         arrow::default_memory_pool(),
                                         outfile,
                                         parquet::default_writer_properties(),
                                         &writer);

        auto table = arrow::Table::FromRecordBatches(batch->schema(), {batch}).ValueOrDie();
        if (!(writer->WriteTable(*table, batch->num_rows()).ok()))
            throw std::runtime_error("Write Failure");

        if (!writer->Close().ok())
            throw std::runtime_error("Close Failure");
    });

    // https://pandas.pydata.org/docs/reference/api/pandas.DataFrame.to_csv.html
    df.def("to_csv", [](py_table_collection_t& df, std::string const& path) {
        auto batch = materialize(df);
        auto output = arrow::io::FileOutputStream::Open(path).ValueOrDie();

        auto writer =
            arrow::csv::MakeCSVWriter(output, batch->schema(), arrow::csv::WriteOptions::Defaults()).ValueOrDie();
        if (!writer->WriteRecordBatch(*batch).ok())
            throw std::runtime_error("Write Failure");

        if (!writer->Close().ok() || !writer->Close().ok())
            throw std::runtime_error("Close Failure");
    });

    // https://pandas.pydata.org/docs/reference/api/pandas.DataFrame.to_numpy.html
    // df.def("to_numpy", [](py_table_collection_t& df, py::handle mat) {});

    // https://pandas.pydata.org/docs/reference/api/pandas.DataFrame.index.html#pandas.DataFrame.index
    // df.def("index", [](py_table_collection_t& df) {});
    // https://pandas.pydata.org/docs/reference/api/pandas.DataFrame.columns.html#pandas.DataFrame.columns
    // df.def("columns", [](py_table_collection_t& df) {});
    // https://pandas.pydata.org/docs/reference/api/pandas.DataFrame.dtypes.html#pandas.DataFrame.dtypes
    // df.def("dtypes", [](py_table_collection_t& df) {});

    // https://pandas.pydata.org/docs/reference/api/pandas.DataFrame.sample.html
    df.def("sample", [](py_table_collection_t& df, std::size_t count) {
<<<<<<< HEAD
        auto collection = docs_collection_t(df.binary.db(), df.binary, df.binary.txn(), df.binary.member_arena());
=======
        auto collection = docs_collection_t(df.binary.db(), df.binary, df.binary.txn(), df.binary.snap(), df.binary.member_arena());
>>>>>>> ccfc9e7e

        auto keys = collection.keys().sample(count, df.binary.member_arena()).throw_or_release();
        df.rows_keys = std::vector<ukv_key_t>(keys.begin(), keys.end());
        return df.shared_from_this();
    });

    // https://pandas.pydata.org/docs/reference/api/pandas.DataFrame.concat.html
    // df.def("concat", [](py_table_collection_t const& df, py_table_collection_t const& df_other) {});
    // https://pandas.pydata.org/docs/reference/api/pandas.DataFrame.assign.html
    // df.def("assign", [](py_table_collection_t& df, py_table_collection_t const& df_other) {});

    // https://pandas.pydata.org/docs/reference/api/pandas.DataFrame.replace.html
    // df.def("replace", [](py_table_collection_t& df) {});

    // https://pandas.pydata.org/docs/reference/api/pandas.DataFrame.merge.html
    df.def("merge", [](py_table_collection_t& df, py_table_collection_t& df_to_merge) {
        auto collection_to_merge = docs_collection_t(df_to_merge.binary.db(),
                                                     df_to_merge.binary,
                                                     df_to_merge.binary.txn(),
<<<<<<< HEAD
                                                     df_to_merge.binary.member_arena());
        auto collection = docs_collection_t(df.binary.db(), df.binary, df.binary.txn(), df.binary.member_arena());
=======
                                                     df_to_merge.binary.snap(),
                                                     df_to_merge.binary.member_arena());
        auto collection = docs_collection_t(df.binary.db(), df.binary, df.binary.txn(), df.binary.snap(), df.binary.member_arena());
>>>>>>> ccfc9e7e

        scan_rows(df_to_merge);
        auto& keys = std::get<std::vector<ukv_key_t>>(df_to_merge.rows_keys);
        auto members = collection_to_merge[keys];
        auto values = members.value().throw_or_release();
        auto values_begin = reinterpret_cast<ukv_bytes_ptr_t>(values.contents());

        contents_arg_t args {};
        args.offsets_begin = {values.offsets(), sizeof(ukv_length_t)};
        args.lengths_begin = {values.lengths(), sizeof(ukv_length_t)};
        args.contents_begin = {&values_begin, 0};
        collection[keys].merge(args).throw_unhandled();
    });

    df.def("insert", [](py_table_collection_t& df, std::string const& column_name, py::object obj) {
<<<<<<< HEAD
        auto collection = docs_collection_t(df.binary.db(), df.binary, df.binary.txn(), df.binary.member_arena());
=======
        auto collection = docs_collection_t(df.binary.db(), df.binary, df.binary.txn(), df.binary.snap(), df.binary.member_arena());
>>>>>>> ccfc9e7e

        if (std::holds_alternative<std::monostate>(df.rows_keys))
            scan_rows(df);
        else if (std::holds_alternative<py_table_keys_range_t>(df.rows_keys))
            scan_rows_range(df);
        auto& keys = std::get<std::vector<ukv_key_t>>(df.rows_keys);

        if (!PySequence_Check(obj.ptr()))
            throw std::invalid_argument("Values must be sequence!");
        auto size = PySequence_Size(obj.ptr());

        std::string values;
        std::vector<ukv_length_t> offsets(size + 1);
        std::string field = "/" + column_name;
        std::vector<collection_key_field_t> keys_with_fields(keys.size());
        for (std::size_t i = 0; i != size; ++i) {
            offsets[i] = values.size();
            to_string(PySequence_GetItem(obj.ptr(), i), values);
            keys_with_fields[i] = ckf(keys[i], field.c_str());
        }
        offsets[size] = values.size();
        auto values_begin = reinterpret_cast<ukv_bytes_ptr_t>(values.data());

        contents_arg_t args {};
        args.offsets_begin = {offsets.data(), sizeof(ukv_length_t)};
        args.contents_begin = {&values_begin, 0};

        collection[keys_with_fields].insert(args).throw_unhandled();
    });

    df.def("insert", [](py_table_collection_t& df, py::object obj) {
<<<<<<< HEAD
        auto collection = docs_collection_t(df.binary.db(), df.binary, df.binary.txn(), df.binary.member_arena());
=======
        auto collection = docs_collection_t(df.binary.db(), df.binary, df.binary.txn(), df.binary.snap(), df.binary.member_arena());
>>>>>>> ccfc9e7e

        if (std::holds_alternative<std::monostate>(df.rows_keys))
            scan_rows(df);
        else if (std::holds_alternative<py_table_keys_range_t>(df.rows_keys))
            scan_rows_range(df);
        auto& keys = std::get<std::vector<ukv_key_t>>(df.rows_keys);
        std::vector<collection_key_field_t> keys_with_fields(keys.size());

        if (!PyDict_Check(obj.ptr()))
            throw std::invalid_argument("Expected dictionary!");

        std::string values;
        auto values_begin = reinterpret_cast<ukv_bytes_ptr_t>(values.data());
        contents_arg_t args {};
        args.contents_begin = {&values_begin, 0};

        PyObject *key, *value;
        Py_ssize_t pos = 0;
        while (PyDict_Next(obj.ptr(), &pos, &key, &value)) {
            if (!PySequence_Check(value))
                throw std::invalid_argument("Value must be sequence!");
            if (!PyUnicode_Check(key))
                throw std::invalid_argument("Key must be string!");

            std::string field = "/";
            field += PyUnicode_AsUTF8(key);

            auto size = PySequence_Size(value);
            std::vector<ukv_length_t> offsets(size + 1);
            values.clear();
            for (std::size_t i = 0; i != size; ++i) {
                offsets[i] = values.size();
                to_string(PySequence_GetItem(value, i), values);
                keys_with_fields[i] = ckf(keys[i], field.c_str());
            }
            offsets[size] = values.size();

            args.offsets_begin = {offsets.data(), sizeof(ukv_length_t)};
            collection[keys_with_fields].insert(args).throw_unhandled();
        }
    });

    // https://pandas.pydata.org/docs/reference/api/pandas.DataFrame.join.html
    // df.def("join", [](py_table_collection_t& df) {});

    df.def("drop", [](py_table_collection_t& df, py::object cols) {
<<<<<<< HEAD
        auto collection = docs_collection_t(df.binary.db(), df.binary, df.binary.txn(), df.binary.member_arena());
=======
        auto collection = docs_collection_t(df.binary.db(), df.binary, df.binary.txn(), df.binary.snap(), df.binary.member_arena());
>>>>>>> ccfc9e7e

        if (std::holds_alternative<std::monostate>(df.rows_keys))
            scan_rows(df);
        else if (std::holds_alternative<py_table_keys_range_t>(df.rows_keys))
            scan_rows_range(df);

        auto& keys = std::get<std::vector<ukv_key_t>>(df.rows_keys);
        if (PyUnicode_Check(cols.ptr())) {
            collection[keys]
                .patch(fmt::format("[{{\"op\": \"remove\",\"path\": \"/{}\"}}]", py_to_bytes(cols.ptr())).c_str())
                .throw_unhandled();
        }
        else if (PySequence_Check(cols.ptr())) {
            auto size = PySequence_Size(cols.ptr());
            std::string patch_command = "[";
            patch_command.reserve(27 * size);
            for (std::size_t i = 0; i != size; ++i)
                patch_command += fmt::format("{{\"op\":\"remove\",\"path\":\"/{}\"}},",
                                             py_to_bytes(PySequence_GetItem(cols.ptr(), i)));

            patch_command[patch_command.size() - 1] = ']';
            collection[keys].patch(patch_command.c_str()).throw_unhandled();
        }
        else
            throw std::invalid_argument("Invalid Argument!");
    });

    df.def("rename", [](py_table_collection_t& df, py::object columns) {
        if (!PyDict_Check(columns.ptr()))
            throw std::invalid_argument("Expect dictionary");

        scan_rows(df);
        auto& keys = std::get<std::vector<ukv_key_t>>(df.rows_keys);
<<<<<<< HEAD
        auto collection = docs_collection_t(df.binary.db(), df.binary, df.binary.txn(), df.binary.member_arena());
=======
        auto collection = docs_collection_t(df.binary.db(), df.binary, df.binary.txn(), df.binary.snap(), df.binary.member_arena());
>>>>>>> ccfc9e7e

        PyObject *key, *value;
        Py_ssize_t pos = 0;
        std::string patch_command = "[";
        while (PyDict_Next(columns.ptr(), &pos, &key, &value))
            patch_command += fmt::format("{{\"op\": \"move\",\"from\": \"/{}\",\"path\": \"/{}\"}},",
                                         py_to_bytes(key),
                                         py_to_bytes(value));
        patch_command[patch_command.size() - 1] = ']';
        collection[keys].patch(patch_command.c_str()).throw_unhandled();
    });

    df.def_property_readonly("size", [](py_table_collection_t& df) {
        if (std::holds_alternative<std::monostate>(df.rows_keys))
            scan_rows(df);
        else if (std::holds_alternative<py_table_keys_range_t>(df.rows_keys))
            scan_rows_range(df);
        auto& keys = std::get<std::vector<ukv_key_t>>(df.rows_keys);

        if (std::holds_alternative<std::monostate>(df.columns_names)) {
<<<<<<< HEAD
            auto collection = docs_collection_t(df.binary.db(), df.binary, df.binary.txn(), df.binary.member_arena());
=======
            auto collection = docs_collection_t(df.binary.db(), df.binary, df.binary.txn(), df.binary.snap(), df.binary.member_arena());
>>>>>>> ccfc9e7e
            auto fields = collection[keys].gist().throw_or_release();
            auto names = std::vector<ukv_str_view_t>(fields.size());
            transform_n(fields, names.size(), names.begin(), std::mem_fn(&std::string_view::data));
            df.columns_names = names;
        }
        auto& fields = std::get<std::vector<ukv_str_view_t>>(df.columns_names);

        return keys.size() * fields.size();
    });

    df.def_property_readonly("shape", [](py_table_collection_t& df) {
        if (std::holds_alternative<std::monostate>(df.rows_keys))
            scan_rows(df);
        else if (std::holds_alternative<py_table_keys_range_t>(df.rows_keys))
            scan_rows_range(df);
        auto& keys = std::get<std::vector<ukv_key_t>>(df.rows_keys);

        if (std::holds_alternative<std::monostate>(df.columns_names)) {
<<<<<<< HEAD
            auto collection = docs_collection_t(df.binary.db(), df.binary, df.binary.txn(), df.binary.member_arena());
=======
            auto collection = docs_collection_t(df.binary.db(), df.binary, df.binary.txn(), df.binary.snap(), df.binary.member_arena());
>>>>>>> ccfc9e7e
            auto fields = collection[keys].gist().throw_or_release();
            auto names = std::vector<ukv_str_view_t>(fields.size());
            transform_n(fields, names.size(), names.begin(), std::mem_fn(&std::string_view::data));
            df.columns_names = names;
        }
        auto& fields = std::get<std::vector<ukv_str_view_t>>(df.columns_names);

        return py::make_tuple(keys.size(), fields.size());
    });

    df.def_property_readonly("empty", [](py_table_collection_t& df) { return !df.binary.size(); });

    m.def("from_dict", [](py_blobs_collection_t& binary, py::object data) {
        if (!PyDict_Check(data.ptr()))
            throw std::invalid_argument("Expect dictionary");
        auto collection =
<<<<<<< HEAD
            docs_collection_t(binary.native.db(), binary.native, binary.native.txn(), binary.native.member_arena());
=======
            docs_collection_t(binary.native.db(), binary.native, binary.native.txn(), binary.native.snap(), binary.native.member_arena());
>>>>>>> ccfc9e7e

        PyObject *key, *value;
        Py_ssize_t pos = 0;
        std::string json, k, v;
        while (PyDict_Next(data.ptr(), &pos, &key, &value)) {
            k.clear();
            to_string(key, k);
            for (std::size_t i = 0; i != PySequence_Size(value); ++i) {
                v.clear();
                to_string(PySequence_GetItem(value, i), v);
                json = fmt::format("{{{}:{}}}", k, v);
                collection[i].merge(json.c_str()).throw_unhandled();
            }
        }

        auto df = std::make_shared<py_table_collection_t>();
        df->binary = binary.native;
        return df;
    });

    m.def("from_records", [](py_blobs_collection_t& binary, py::object data) {
        if (!PySequence_Check(data.ptr()))
            throw std::invalid_argument("Expect Sequence of Dictionaries");

        auto collection =
<<<<<<< HEAD
            docs_collection_t(binary.native.db(), binary.native, binary.native.txn(), binary.native.member_arena());
=======
            docs_collection_t(binary.native.db(), binary.native, binary.native.txn(), binary.native.snap(), binary.native.member_arena());
>>>>>>> ccfc9e7e

        auto size = PySequence_Size(data.ptr());
        std::string jsons;
        std::vector<ukv_key_t> keys(size);
        std::vector<ukv_length_t> offsets(size + 1);
        for (std::size_t i = 0; i != size; ++i) {
            keys[i] = i;
            offsets[i] = jsons.size();
            to_string(PySequence_GetItem(data.ptr(), i), jsons);
        }
        offsets[size] = jsons.size();

        contents_arg_t args {};
        auto values_begin = reinterpret_cast<ukv_bytes_ptr_t>(jsons.data());
        args.contents_begin = {&values_begin, 0};
        args.offsets_begin = {offsets.data(), sizeof(ukv_length_t)};
        collection[keys].insert(args).throw_unhandled();

        auto df = std::make_shared<py_table_collection_t>();
        df->binary = binary.native;
        return df;
    });
}<|MERGE_RESOLUTION|>--- conflicted
+++ resolved
@@ -168,11 +168,7 @@
         keys_found.resize(keys_count);
     }
 
-<<<<<<< HEAD
-    auto collection = docs_collection_t(df.binary.db(), df.binary, df.binary.txn(), df.binary.member_arena());
-=======
     auto collection = docs_collection_t(df.binary.db(), df.binary, df.binary.txn(), df.binary.snap(), df.binary.member_arena());
->>>>>>> ccfc9e7e
     auto members = collection[keys_found];
 
     // Extract the present fields
@@ -502,11 +498,7 @@
 
     // https://pandas.pydata.org/docs/reference/api/pandas.DataFrame.sample.html
     df.def("sample", [](py_table_collection_t& df, std::size_t count) {
-<<<<<<< HEAD
-        auto collection = docs_collection_t(df.binary.db(), df.binary, df.binary.txn(), df.binary.member_arena());
-=======
         auto collection = docs_collection_t(df.binary.db(), df.binary, df.binary.txn(), df.binary.snap(), df.binary.member_arena());
->>>>>>> ccfc9e7e
 
         auto keys = collection.keys().sample(count, df.binary.member_arena()).throw_or_release();
         df.rows_keys = std::vector<ukv_key_t>(keys.begin(), keys.end());
@@ -526,14 +518,9 @@
         auto collection_to_merge = docs_collection_t(df_to_merge.binary.db(),
                                                      df_to_merge.binary,
                                                      df_to_merge.binary.txn(),
-<<<<<<< HEAD
-                                                     df_to_merge.binary.member_arena());
-        auto collection = docs_collection_t(df.binary.db(), df.binary, df.binary.txn(), df.binary.member_arena());
-=======
                                                      df_to_merge.binary.snap(),
                                                      df_to_merge.binary.member_arena());
         auto collection = docs_collection_t(df.binary.db(), df.binary, df.binary.txn(), df.binary.snap(), df.binary.member_arena());
->>>>>>> ccfc9e7e
 
         scan_rows(df_to_merge);
         auto& keys = std::get<std::vector<ukv_key_t>>(df_to_merge.rows_keys);
@@ -549,11 +536,7 @@
     });
 
     df.def("insert", [](py_table_collection_t& df, std::string const& column_name, py::object obj) {
-<<<<<<< HEAD
-        auto collection = docs_collection_t(df.binary.db(), df.binary, df.binary.txn(), df.binary.member_arena());
-=======
         auto collection = docs_collection_t(df.binary.db(), df.binary, df.binary.txn(), df.binary.snap(), df.binary.member_arena());
->>>>>>> ccfc9e7e
 
         if (std::holds_alternative<std::monostate>(df.rows_keys))
             scan_rows(df);
@@ -585,11 +568,7 @@
     });
 
     df.def("insert", [](py_table_collection_t& df, py::object obj) {
-<<<<<<< HEAD
-        auto collection = docs_collection_t(df.binary.db(), df.binary, df.binary.txn(), df.binary.member_arena());
-=======
         auto collection = docs_collection_t(df.binary.db(), df.binary, df.binary.txn(), df.binary.snap(), df.binary.member_arena());
->>>>>>> ccfc9e7e
 
         if (std::holds_alternative<std::monostate>(df.rows_keys))
             scan_rows(df);
@@ -636,11 +615,7 @@
     // df.def("join", [](py_table_collection_t& df) {});
 
     df.def("drop", [](py_table_collection_t& df, py::object cols) {
-<<<<<<< HEAD
-        auto collection = docs_collection_t(df.binary.db(), df.binary, df.binary.txn(), df.binary.member_arena());
-=======
         auto collection = docs_collection_t(df.binary.db(), df.binary, df.binary.txn(), df.binary.snap(), df.binary.member_arena());
->>>>>>> ccfc9e7e
 
         if (std::holds_alternative<std::monostate>(df.rows_keys))
             scan_rows(df);
@@ -674,11 +649,7 @@
 
         scan_rows(df);
         auto& keys = std::get<std::vector<ukv_key_t>>(df.rows_keys);
-<<<<<<< HEAD
-        auto collection = docs_collection_t(df.binary.db(), df.binary, df.binary.txn(), df.binary.member_arena());
-=======
         auto collection = docs_collection_t(df.binary.db(), df.binary, df.binary.txn(), df.binary.snap(), df.binary.member_arena());
->>>>>>> ccfc9e7e
 
         PyObject *key, *value;
         Py_ssize_t pos = 0;
@@ -699,11 +670,7 @@
         auto& keys = std::get<std::vector<ukv_key_t>>(df.rows_keys);
 
         if (std::holds_alternative<std::monostate>(df.columns_names)) {
-<<<<<<< HEAD
-            auto collection = docs_collection_t(df.binary.db(), df.binary, df.binary.txn(), df.binary.member_arena());
-=======
             auto collection = docs_collection_t(df.binary.db(), df.binary, df.binary.txn(), df.binary.snap(), df.binary.member_arena());
->>>>>>> ccfc9e7e
             auto fields = collection[keys].gist().throw_or_release();
             auto names = std::vector<ukv_str_view_t>(fields.size());
             transform_n(fields, names.size(), names.begin(), std::mem_fn(&std::string_view::data));
@@ -722,11 +689,7 @@
         auto& keys = std::get<std::vector<ukv_key_t>>(df.rows_keys);
 
         if (std::holds_alternative<std::monostate>(df.columns_names)) {
-<<<<<<< HEAD
-            auto collection = docs_collection_t(df.binary.db(), df.binary, df.binary.txn(), df.binary.member_arena());
-=======
             auto collection = docs_collection_t(df.binary.db(), df.binary, df.binary.txn(), df.binary.snap(), df.binary.member_arena());
->>>>>>> ccfc9e7e
             auto fields = collection[keys].gist().throw_or_release();
             auto names = std::vector<ukv_str_view_t>(fields.size());
             transform_n(fields, names.size(), names.begin(), std::mem_fn(&std::string_view::data));
@@ -743,11 +706,7 @@
         if (!PyDict_Check(data.ptr()))
             throw std::invalid_argument("Expect dictionary");
         auto collection =
-<<<<<<< HEAD
-            docs_collection_t(binary.native.db(), binary.native, binary.native.txn(), binary.native.member_arena());
-=======
             docs_collection_t(binary.native.db(), binary.native, binary.native.txn(), binary.native.snap(), binary.native.member_arena());
->>>>>>> ccfc9e7e
 
         PyObject *key, *value;
         Py_ssize_t pos = 0;
@@ -773,11 +732,7 @@
             throw std::invalid_argument("Expect Sequence of Dictionaries");
 
         auto collection =
-<<<<<<< HEAD
-            docs_collection_t(binary.native.db(), binary.native, binary.native.txn(), binary.native.member_arena());
-=======
             docs_collection_t(binary.native.db(), binary.native, binary.native.txn(), binary.native.snap(), binary.native.member_arena());
->>>>>>> ccfc9e7e
 
         auto size = PySequence_Size(data.ptr());
         std::string jsons;
