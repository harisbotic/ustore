--- conflicted
+++ resolved
@@ -838,22 +838,11 @@
 
 void ukv_collection_init(ukv_collection_init_t* c_ptr) {
 
-<<<<<<< HEAD
     ukv_collection_init_t& c = *c_ptr;
     auto name_len = c.name ? std::strlen(c.name) : 0;
-    if (!name_len) {
-        *c.id = ukv_collection_main_k;
-        return;
-    }
-
+    return_if_error(name_len, c.error, args_wrong_k, "Default collection is always present");
     return_if_error(c.db, c.error, uninitialized_state_k, "DataBase is uninitialized");
     database_t& db = *reinterpret_cast<database_t*>(c.db);
-=======
-    auto name_len = c_collection_name ? std::strlen(c_collection_name) : 0;
-    return_if_error(name_len, c_error, args_wrong_k, "Default collection is always present");
-    return_if_error(c_db, c_error, uninitialized_state_k, "DataBase is uninitialized");
-    database_t& db = *reinterpret_cast<database_t*>(c_db);
->>>>>>> 5b6342cc
     std::unique_lock _ {db.mutex};
 
     std::string_view collection_name {c.name, name_len};
