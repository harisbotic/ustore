/**
 * @file helpers.hpp
 * @author Ashot Vardanian
 *
 * @brief Helper functions for the C++ backend implementations.
 */
#pragma once
#include <sys/mman.h> // `mmap`
#include <limits.h>   // `CHAR_BIT`
#include <cstring>    // `std::memcpy`
#include <stdexcept>  // `std::runtime_error`
#include <memory>     // `std::allocator`
#include <vector>     // `std::vector`
#include <algorithm>  // `std::sort`
#include <numeric>    // `std::accumulate`
#include <forward_list>

#if __APPLE__
#include <experimental/memory_resource> // `std::pmr::vector`
#else
#include <memory_resource> // `std::pmr::vector`
#endif

#include "ukv/ukv.hpp"

#if __APPLE__
namespace std::pmr {
template <typename at>
using polymorphic_allocator = ::std::experimental::pmr::polymorphic_allocator<at>;
template <typename at>
using vector = std::vector<at, ::std::experimental::pmr::polymorphic_allocator<at>>;
using memory_resource = ::std::experimental::pmr::memory_resource;
inline auto get_default_resource() {
    return ::std::experimental::pmr::get_default_resource();
}
} // namespace std::pmr
#endif

namespace unum::ukv {

using allocator_t = std::allocator<byte_t>;
using buffer_t = std::vector<byte_t, allocator_t>;
using generation_t = std::int64_t;

constexpr std::size_t arrow_extra_offsets_k = 1;
constexpr std::size_t arrow_bytes_alignment_k = 64;

inline thread_local std::pmr::memory_resource* thrlocal_memres = std::pmr::get_default_resource();

class monotonic_resource_t final : public std::pmr::memory_resource {
  public:
    enum type_t { capped_k, growing_k, borrowed_k };

  private:
    static constexpr size_t growth_factor_k = 2;

    struct buffer_t {
        void* begin = nullptr;
        size_t total_memory = 0;
        size_t available_memory = 0;

        buffer_t() = default;
        buffer_t(void* bg, size_t tm, size_t am) : begin(bg), total_memory(tm), available_memory(am) {};
    };

    std::forward_list<buffer_t> buffers_;
    std::pmr::memory_resource* upstream_;
    size_t alignment_;
    type_t type_;

  public:
    monotonic_resource_t(monotonic_resource_t const&) = delete;
    monotonic_resource_t& operator=(monotonic_resource_t const&) = delete;

    explicit monotonic_resource_t(std::pmr::memory_resource* upstream) noexcept
        : buffers_(), upstream_(upstream), alignment_(0), type_(type_t::borrowed_k) {};

    monotonic_resource_t(size_t buffer_size,
                         size_t alignment,
                         type_t type = type_t::capped_k,
                         std::pmr::memory_resource* upstream = std::pmr::get_default_resource())
        : buffers_(), upstream_(upstream), alignment_(alignment), type_(type) {
        buffers_.emplace_front(upstream->allocate(buffer_size, alignment), buffer_size, buffer_size);
    }

    ~monotonic_resource_t() noexcept override {
        for (auto buffer : buffers_) {
            release_one(buffer);
            upstream_->deallocate(buffer.begin, buffer.total_memory, alignment_);
        }
    }

    void release() noexcept {
        if (buffers_.empty())
            return;

        buffer_t buf = buffers_.front();
        buffers_.pop_front();
        while (!buffers_.empty()) {
            release_one(buf);
            upstream_->deallocate(buf.begin, buf.total_memory, alignment_);
            buf = buffers_.front();
            buffers_.pop_front();
        }

        buffers_.push_front(buf);
        release_one(buf);
    }

    std::size_t capacity() const noexcept {
        return type_ == borrowed_k ? reinterpret_cast<monotonic_resource_t*>(upstream_)->capacity()
                                   : std::accumulate(buffers_.begin(), buffers_.end(), 0, [](size_t sum, auto& buf) {
                                         return sum + buf.total_memory;
                                     });
    }

    std::size_t used() const noexcept {
        return type_ == borrowed_k //
                   ? reinterpret_cast<monotonic_resource_t*>(upstream_)->used()
                   : capacity() - buffers_.front().available_memory;
    }

  private:
    void release_one(buffer_t& buffer) noexcept {
        buffer.begin = (uint8_t*)(buffer.begin) - (buffer.total_memory - buffer.available_memory);
        buffer.available_memory = buffer.total_memory;
    }

    void* do_allocate(std::size_t bytes, std::size_t alignment) override {
        if (type_ == type_t::borrowed_k)
            return upstream_->allocate(bytes, alignment);

        void* result = std::align(alignment, bytes, buffers_.front().begin, buffers_.front().available_memory);
        if (result != nullptr) {
            buffers_.front().begin = (uint8_t*)buffers_.front().begin + bytes;
            buffers_.front().available_memory -= bytes;
        }
        else if (type_ == type_t::growing_k) {
            size_t new_size = buffers_.front().total_memory * growth_factor_k;
            if (new_size < (bytes + alignment))
                new_size = next_power_of_two(bytes + alignment);
            buffers_.emplace_front(upstream_->allocate(new_size, alignment_), new_size, new_size);
            result = do_allocate(bytes, alignment);
        }
        return result;
    }

    void do_deallocate(void*, std::size_t, std::size_t) noexcept override {}
    bool do_is_equal(const std::pmr::memory_resource& other) const noexcept override { return this == &other; }
};

class shared_resource_t final : public std::pmr::memory_resource {
    void* do_allocate(std::size_t bytes, std::size_t) override {
        return mmap(nullptr, bytes, PROT_READ | PROT_WRITE, MAP_ANONYMOUS | MAP_SHARED, -1, 0);
    }

    void do_deallocate(void* ptr, std::size_t, std::size_t bytes) noexcept override { munmap(ptr, bytes); }
    bool do_is_equal(const std::pmr::memory_resource& other) const noexcept override { return this == &other; }

  public:
    static shared_resource_t* get_default_resource() {
        static shared_resource_t default_resource;
        return &default_resource;
    }
};

template <typename at>
class polymorphic_allocator_gt {
  public:
    using value_type = at;
    using size_type = std::size_t;

    void deallocate(at* ptr, std::size_t size) { thrlocal_memres->deallocate(ptr, sizeof(at) * size); }
    at* allocate(std::size_t size) { return reinterpret_cast<at*>(thrlocal_memres->allocate(sizeof(at) * size)); }
};

template <typename at>
struct span_gt {
    span_gt() noexcept : ptr_(nullptr), size_(0) {}
    span_gt(at* ptr, std::size_t sz) noexcept : ptr_(ptr), size_(sz) {}

    constexpr at* begin() const noexcept { return ptr_; }
    constexpr at* end() const noexcept { return ptr_ + size_; }
    at const* cbegin() const noexcept { return ptr_; }
    at const* cend() const noexcept { return ptr_ + size_; }

    at& operator[](std::size_t i) noexcept { return ptr_[i]; }
    at& operator[](std::size_t i) const noexcept { return ptr_[i]; }

    template <typename another_at>
    span_gt<another_at> cast() const noexcept {
        return {reinterpret_cast<another_at*>(ptr_), size_ * sizeof(at) / sizeof(another_at)};
    }

    span_gt<byte_t const> span_bytes() const noexcept {
        return {reinterpret_cast<byte_t const*>(ptr_), size_ * sizeof(at)};
    }

    std::size_t size_bytes() const noexcept { return size_ * sizeof(at); }
    std::size_t size() const noexcept { return size_; }

    strided_range_gt<at> strided() const noexcept { return {{ptr_, sizeof(at)}, size_}; }

  private:
    at* ptr_;
    std::size_t size_;
};

struct stl_arena_t {
    explicit stl_arena_t(monotonic_resource_t* mem_resource) noexcept
        : resource(mem_resource), using_shared_memory(false) {}
    explicit stl_arena_t( //
        std::size_t initial_buffer_size = 1024ul * 1024ul,
        monotonic_resource_t::type_t type = monotonic_resource_t::growing_k,
        bool use_shared_memory = false)
        : resource(initial_buffer_size,
                   64ul,
                   type,
                   use_shared_memory ? shared_resource_t::get_default_resource() : std::pmr::get_default_resource()),
          using_shared_memory(use_shared_memory) {
        thrlocal_memres = &resource;
    }
    ~stl_arena_t() { thrlocal_memres = std::pmr::get_default_resource(); }

    template <typename at>
    span_gt<at> alloc(std::size_t size, ukv_error_t* c_error, std::size_t alignment = sizeof(at)) noexcept {
        void* result = resource.allocate(sizeof(at) * size, alignment);
        log_if_error(result, c_error, out_of_memory_k, "");
        return {reinterpret_cast<at*>(result), size};
    }

    template <typename at>
    span_gt<at> grow( //
        span_gt<at> span,
        std::size_t additional_size,
        ukv_error_t* c_error,
        std::size_t alignment = sizeof(at)) noexcept {

        auto new_size = span.size() + additional_size;
        void* result = resource.allocate(sizeof(at) * new_size, alignment);
        if (result)
            std::memcpy(result, span.begin(), span.size_bytes());
        else
            log_error(c_error, out_of_memory_k, "");
        return {reinterpret_cast<at*>(result), new_size};
    }

    template <typename at>
    strided_range_or_dummy_gt<at> alloc_or_dummy( //
        std::size_t size,
        ukv_error_t* c_error,
        at** output,
        std::size_t alignment = sizeof(at)) noexcept {

        using strided_t = strided_range_gt<at>;
        auto strided = output //
                           ? strided_t {{((*output) = alloc<at>(size, c_error, alignment).begin()), sizeof(at)}, size}
                           : strided_t {{nullptr, 0}, size};
        return {strided, {}};
    }

    monotonic_resource_t resource;
    bool using_shared_memory;
};

template <typename dangerous_at>
void safe_section(ukv_str_view_t name, ukv_error_t* c_error, dangerous_at&& dangerous) {
    try {
        dangerous();
    }
    catch (std::bad_alloc const&) {
        log_error(c_error, out_of_memory_k, name);
    }
    catch (...) {
        log_error(c_error, error_unknown_k, name);
    }
}

inline stl_arena_t prepare_arena(ukv_arena_t* c_arena, ukv_options_t options, ukv_error_t* c_error) noexcept {
    try {
        stl_arena_t** arena = reinterpret_cast<stl_arena_t**>(c_arena);

        if (!*arena || ((options & ukv_option_read_shared_k) && !(*arena)->using_shared_memory)) {
            delete *arena;
            *arena =
                new stl_arena_t(1024ul * 1024ul, monotonic_resource_t::growing_k, options & ukv_option_read_shared_k);
        }

        if (!(options & ukv_option_nodiscard_k))
            (*arena)->resource.release();
        return stl_arena_t(&(*arena)->resource);
    }
    catch (...) {
        log_error(c_error, out_of_memory_k, "");
        return stl_arena_t(nullptr);
    }
}

/**
 * @brief Solves the problem of modulo arithmetic and `generation_t` overflow.
 * Still works correctly, when `max` has overflown, but `min` hasn't yet,
 * so `min` can be bigger than `max`.
 */
inline bool entry_was_overwritten(generation_t entry_generation,
                                  generation_t transaction_generation,
                                  generation_t youngest_generation) noexcept {

    return transaction_generation <= youngest_generation
               ? ((entry_generation >= transaction_generation) & (entry_generation <= youngest_generation))
               : ((entry_generation >= transaction_generation) | (entry_generation <= youngest_generation));
}

class file_handle_t {
    std::FILE* handle_ = nullptr;

  public:
    status_t open(char const* path, char const* mode) {
        if (handle_)
            return "Close previous file before opening the new one!";
        handle_ = std::fopen(path, mode);
        if (!handle_)
            return "Failed to open a file";
        return {};
    }

    status_t close() {
        if (!handle_)
            return {};
        if (std::fclose(handle_) == EOF)
            return "Couldn't close the file after write.";
        else
            handle_ = nullptr;
        return {};
    }

    ~file_handle_t() {
        if (handle_)
            std::fclose(handle_);
    }

    operator std::FILE*() const noexcept { return handle_; }
};

template <typename range_at, typename comparable_at>
inline range_at equal_subrange(range_at range, comparable_at&& comparable) {
    auto p = std::equal_range(range.begin(), range.end(), comparable);
    return range_at {p.first, p.second};
}

template <typename iterator_at>
std::size_t sort_and_deduplicate(iterator_at begin, iterator_at end) {
    std::sort(begin, end);
    return std::unique(begin, end) - begin;
}

template <typename element_at, typename alloc_at = std::allocator<element_at>>
void sort_and_deduplicate(std::vector<element_at, alloc_at>& elems) {
    elems.erase(elems.begin() + sort_and_deduplicate(elems.begin(), elems.end()), elems.end());
}

template <typename container_at, typename comparable_at>
std::size_t offset_in_sorted(container_at const& elems, comparable_at const& wanted) {
    return std::lower_bound(elems.begin(), elems.end(), wanted) - elems.begin();
}

template <typename element_at>
element_at inplace_inclusive_prefix_sum(element_at* begin, element_at* const end) {
    element_at sum = 0;
    for (; begin != end; ++begin)
        sum += std::exchange(*begin, *begin + sum);
    return sum;
}

/**
 * @brief An `std::vector`-like class, with open layout,
 * friendly to our C API. Internal elements aren't initialized
 * and must be trivially copy-constructible.
 */

template <typename element_at>
class safe_vector_gt {
    using element_t = element_at;
    using elementc_t = element_t const;
    using ptrc_t = elementc_t*;
    using ptr_t = element_t*;

  private:
    ptr_t ptr_ = nullptr;
    ukv_length_t length_ = 0;
    ukv_length_t cap_ = 0;

    stl_arena_t* arena_ptr_ = nullptr;

  public:
    safe_vector_gt(safe_vector_gt const&) = delete;
    safe_vector_gt& operator=(safe_vector_gt const&) = delete;

    safe_vector_gt(safe_vector_gt&& v) noexcept
        : ptr_(std::exchange(v.ptr_, nullptr)), length_(std::exchange(v.length_, 0)), cap_(std::exchange(v.cap_, 0)),
          arena_ptr_(std::exchange(v.arena_ptr_, nullptr)) {}

    safe_vector_gt& operator=(safe_vector_gt&& v) noexcept {
        std::swap(v.ptr_, ptr_);
        std::swap(v.length_, length_);
        std::swap(v.cap_, cap_);
        std::swap(v.arena_ptr_, arena_ptr_);

        return *this;
    }
    safe_vector_gt(stl_arena_t& arena) : arena_ptr_(&arena) {}
    safe_vector_gt(std::size_t size, stl_arena_t& arena, ukv_error_t* c_error) : arena_ptr_(&arena) {
        if (!size)
            return;
        auto tape = arena_ptr_->alloc<element_t>(size, c_error);
        ptr_ = tape.begin();
        cap_ = length_ = static_cast<ukv_length_t>(size);
    }

    safe_vector_gt(value_view_t view) : safe_vector_gt(view.size()) { std::memcpy(ptr_, view.begin(), view.size()); }
    ~safe_vector_gt() { reset(); }

    void reset() {
        ptr_ = nullptr;
        length_ = 0;
        cap_ = 0;
    }

    void resize(std::size_t size, ukv_error_t* c_error) {
        if (size == length_)
            return;
        if (size <= cap_) {
            length_ = static_cast<ukv_length_t>(size);
            return;
        }

        auto new_cap = next_power_of_two(size);
        auto tape = ptr_ ? arena_ptr_->grow<element_t>({ptr_, cap_}, new_cap - cap_, c_error)
                         : arena_ptr_->alloc<element_t>(new_cap, c_error);
        return_on_error(c_error);

        ptr_ = tape.begin();
        cap_ = static_cast<ukv_length_t>(new_cap);
        length_ = static_cast<ukv_length_t>(size);
    }

    void reserve(std::size_t new_cap, ukv_error_t* c_error) {
        if (new_cap <= cap_)
            return;
        new_cap = next_power_of_two(new_cap);
        auto tape = ptr_ ? arena_ptr_->grow<element_t>({ptr_, cap_}, new_cap - cap_, c_error)
                         : arena_ptr_->alloc<element_t>(new_cap, c_error);
        return_on_error(c_error);

        ptr_ = tape.begin();
        cap_ = static_cast<ukv_length_t>(new_cap);
    }

    void push_back(element_t val, ukv_error_t* c_error) {
        auto new_size = length_ + 1;
        reserve(new_size, c_error);
        return_on_error(c_error);

        ptr_[length_] = val;
        length_ = new_size;
    }

    void insert(std::size_t offset, ptrc_t inserted_begin, ptrc_t inserted_end, ukv_error_t* c_error) {
        return_if_error(size() >= offset, c_error, out_of_range_k, "Can't insert");

        auto inserted_len = static_cast<ukv_length_t>(inserted_end - inserted_begin);
        auto following_len = static_cast<ukv_length_t>(length_ - offset);
        auto new_size = length_ + inserted_len;

        if (new_size > cap_) {
            auto tape = arena_ptr_->grow<element_t>({ptr_, cap_}, new_size - cap_, c_error);
            return_on_error(c_error);
            ptr_ = tape.begin();
            cap_ = length_ = new_size;
        }
        else
            length_ = new_size;

        static_assert(std::is_trivially_copy_constructible<element_t>());
        std::memmove(ptr_ + offset + inserted_len, ptr_ + offset, following_len * sizeof(element_t));
        std::memcpy(ptr_ + offset, inserted_begin, inserted_len * sizeof(element_t));
    }

    void erase(std::size_t offset, std::size_t length, ukv_error_t* c_error) {
        return_if_error(size() >= offset + length, c_error, out_of_range_k, "Can't erase");

        static_assert(std::is_trivially_copy_constructible<element_t>());
        auto following_len = length_ - (offset + length);
        std::memmove(ptr_ + offset, ptr_ + offset + length, following_len * sizeof(element_t));
        length_ -= length;
    }

    inline ptrc_t data() const noexcept { return ptr_; }
    inline ptr_t data() noexcept { return ptr_; }
    inline ptr_t begin() const noexcept { return reinterpret_cast<ptr_t>(ptr_); }
    inline ptr_t end() const noexcept { return begin() + length_; }
    inline element_t& operator[](std::size_t i) noexcept { return ptr_[i]; }
    inline std::size_t size() const noexcept { return length_; }
    inline explicit operator bool() const noexcept { return length_; }
    inline void clear() noexcept { length_ = 0; }

    inline ptr_t* member_ptr() noexcept { return &ptr_; }
    inline ukv_length_t* member_length() noexcept { return &length_; }
    inline ukv_length_t* member_cap() noexcept { return &cap_; }
};

/**
 * @brief Append-only data-structure for variable length blobs.
 * Owns the underlying arena and is external to the underlying DB.
 * Is suited for data preparation before passing to the C API.
 */
class growing_tape_t {
    safe_vector_gt<ukv_octet_t> presences_;
    safe_vector_gt<ukv_length_t> offsets_;
    safe_vector_gt<ukv_length_t> lengths_;
    safe_vector_gt<byte_t> contents_;

  public:
    growing_tape_t(stl_arena_t& arena) : presences_(arena), offsets_(arena), lengths_(arena), contents_(arena) {}

<<<<<<< HEAD
    /**
     * @return Memory region occupied by the new copy.
     */
    value_view_t push_back(value_view_t value, ukv_error_t* c_error) {
        auto offset = static_cast<ukv_length_t>(contents_.size());
        auto length = static_cast<ukv_length_t>(value.size());
        auto old_count = lengths_.size();

        lengths_.push_back(length, c_error);

        // We need to store one more offset for Apache Arrow.
        offsets_.resize(lengths_.size() + 1, c_error);
        if (*c_error)
            return value_view_t {};
        offsets_[old_count] = offset;
        offsets_[old_count + 1] = offset + length;

=======
    void push_back(value_view_t value, ukv_error_t* c_error) {
        presences_.reserve(divide_round_up(presences_.size() + 1, bits_in_byte_k), c_error);
        presences()[presences_.size()] = bool(value);
        offsets_.push_back(static_cast<ukv_length_t>(contents_.size()), c_error);
        lengths_.push_back(static_cast<ukv_length_t>(value ? value.size() : ukv_length_missing_k), c_error);
>>>>>>> 95e11abb
        contents_.insert(contents_.size(), value.begin(), value.end(), c_error);
        if (*c_error)
            return value_view_t {};

        return value_view_t {contents_.data() + contents_.size() - value.size(), value.size()};
    }

    void add_terminator(byte_t terminator, ukv_error_t* c_error) {
        contents_.push_back(terminator, c_error);
        return_on_error(c_error);
        offsets_[lengths_.size()] += 1;
    }

    void reserve(size_t new_cap, ukv_error_t* c_error) {
        presences_.reserve(divide_round_up(new_cap, bits_in_byte_k), c_error);
        offsets_.reserve(new_cap + 1, c_error);
        lengths_.reserve(new_cap, c_error);
    }

    void clear() {
        presences_.clear();
        offsets_.clear();
        lengths_.clear();
        contents_.clear();
    }

    strided_iterator_gt<ukv_octet_t> presences() noexcept {
        return strided_iterator_gt<ukv_octet_t>(presences_.begin(), sizeof(ukv_octet_t));
    }
    strided_range_gt<ukv_length_t> offsets() noexcept {
        return strided_range<ukv_length_t>(offsets_.begin(), offsets_.end());
    }
    strided_range_gt<ukv_length_t> lengths() noexcept {
        return strided_range<ukv_length_t>(lengths_.begin(), lengths_.end());
    }
    strided_range_gt<byte_t> contents() noexcept { return strided_range<byte_t>(contents_.begin(), contents_.end()); }

    operator joined_bins_t() noexcept { return {lengths_.size(), offsets_.data(), ukv_bytes_ptr_t(contents_.data())}; }

    operator embedded_bins_t() noexcept {
        return {lengths_.size(), offsets_.data(), lengths_.data(), ukv_bytes_ptr_t(contents_.data())};
    }
};

} // namespace unum::ukv<|MERGE_RESOLUTION|>--- conflicted
+++ resolved
@@ -522,7 +522,6 @@
   public:
     growing_tape_t(stl_arena_t& arena) : presences_(arena), offsets_(arena), lengths_(arena), contents_(arena) {}
 
-<<<<<<< HEAD
     /**
      * @return Memory region occupied by the new copy.
      */
@@ -533,6 +532,11 @@
 
         lengths_.push_back(length, c_error);
 
+        presences_.resize(divide_round_up(old_count + 1, bits_in_byte_k), c_error);
+        if (*c_error)
+            return value_view_t {};
+        presences()[presences_.size()] = bool(value);
+
         // We need to store one more offset for Apache Arrow.
         offsets_.resize(lengths_.size() + 1, c_error);
         if (*c_error)
@@ -540,13 +544,6 @@
         offsets_[old_count] = offset;
         offsets_[old_count + 1] = offset + length;
 
-=======
-    void push_back(value_view_t value, ukv_error_t* c_error) {
-        presences_.reserve(divide_round_up(presences_.size() + 1, bits_in_byte_k), c_error);
-        presences()[presences_.size()] = bool(value);
-        offsets_.push_back(static_cast<ukv_length_t>(contents_.size()), c_error);
-        lengths_.push_back(static_cast<ukv_length_t>(value ? value.size() : ukv_length_missing_k), c_error);
->>>>>>> 95e11abb
         contents_.insert(contents_.size(), value.begin(), value.end(), c_error);
         if (*c_error)
             return value_view_t {};
