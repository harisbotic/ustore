/**
 * @file engine_leveldb.cpp
 * @author Ashot Vardanian
 *
 * @brief Embedded Persistent Key-Value Store on top of @b LevelDB.
 * Has no support for collections, transactions or any non-CRUD jobs.
 */
#include <mutex>
#include <fstream>

#include <leveldb/db.h>
#include <leveldb/comparator.h>
#include <leveldb/write_batch.h>
#include <leveldb/cache.h> // `NewLRUCache`
#include <nlohmann/json.hpp>

#include "ukv/db.h"
#include "ukv/cpp/ranges_args.hpp"   // `places_arg_t`
#include "helpers/linked_array.hpp"  // `uninitialized_array_gt`
#include "helpers/full_scan.hpp"     // `reservoir_sample_iterator`
#include "helpers/config_loader.hpp" // `config_loader_t`

using namespace unum::ukv;
using namespace unum;

namespace stdfs = std::filesystem;
using json_t = nlohmann::json;

/*********************************************************/
/*****************   Structures & Consts  ****************/
/*********************************************************/

ukv_collection_t const ukv_collection_main_k = 0;
ukv_length_t const ukv_length_missing_k = std::numeric_limits<ukv_length_t>::max();
ukv_key_t const ukv_key_unknown_k = std::numeric_limits<ukv_key_t>::max();
bool const ukv_supports_transactions_k = false;
bool const ukv_supports_named_collections_k = false;
bool const ukv_supports_snapshots_k = true;

using level_native_t = leveldb::DB;
using level_status_t = leveldb::Status;
using level_options_t = leveldb::Options;
using level_iter_uptr_t = std::unique_ptr<leveldb::Iterator>;

struct key_comparator_t final : public leveldb::Comparator {

    inline int Compare(leveldb::Slice const& a, leveldb::Slice const& b) const override {
        auto ai = *reinterpret_cast<ukv_key_t const*>(a.data());
        auto bi = *reinterpret_cast<ukv_key_t const*>(b.data());
        if (ai == bi)
            return 0;
        return ai < bi ? -1 : 1;
    }

    char const* Name() const override { return "Integral"; }

    void FindShortestSeparator(std::string*, leveldb::Slice const&) const override {}

    void FindShortSuccessor(std::string* key) const override {
        auto& int_key = *reinterpret_cast<ukv_key_t*>(key->data());
        ++int_key;
    }
};

static key_comparator_t const key_comparator_k = {};

struct level_snapshot_t {
    leveldb::Snapshot const* snapshot = nullptr;
};

struct level_db_t {
    std::unordered_map<ukv_size_t, level_snapshot_t*> snapshots;
    std::unique_ptr<level_native_t> native;
    std::mutex mutex;
};

/*********************************************************/
/*****************	 C++ Implementation	  ****************/
/*********************************************************/

inline leveldb::Slice to_slice(ukv_key_t const& key) noexcept {
    return {reinterpret_cast<char const*>(&key), sizeof(ukv_key_t)};
}

inline leveldb::Slice to_slice(value_view_t value) noexcept {
    return {reinterpret_cast<const char*>(value.begin()), value.size()};
}

inline std::unique_ptr<std::string> make_value(ukv_error_t* c_error) noexcept {
    std::unique_ptr<std::string> value_uptr;
    try {
        value_uptr = std::make_unique<std::string>();
    }
    catch (...) {
        *c_error = "Fail to allocate value";
    }
    return value_uptr;
}

bool export_error(level_status_t const& status, ukv_error_t* c_error) {
    if (status.ok())
        return false;

    if (status.IsCorruption())
        *c_error = "Failure: DB Corruption";
    else if (status.IsIOError())
        *c_error = "Failure: IO  Error";
    else if (status.IsInvalidArgument())
        *c_error = "Failure: Invalid Argument";
    else
        *c_error = "Failure";
    return true;
}

void ukv_database_init(ukv_database_init_t* c_ptr) {

    ukv_database_init_t& c = *c_ptr;
    try {
        level_options_t options;
        options.comparator = &key_comparator_k;
        options.compression = leveldb::kNoCompression;
        options.create_if_missing = true;

        return_error_if_m(c.config, c.error, args_wrong_k, "Null config specified");
        // Load config
        config_t config;
        auto st = config_loader_t::load_from_json_string(c.config, config);
        return_error_if_m(st, c.error, args_wrong_k, st.message());

        // Root path
        stdfs::path root = config.directory;
        stdfs::file_status root_status = stdfs::status(root);
        return_error_if_m(root_status.type() == stdfs::file_type::directory,
                          c.error,
                          args_wrong_k,
                          "Root isn't a directory");

        // Storage paths
<<<<<<< HEAD
        return_error_if_m(config.data_directories.empty(), c.error, args_wrong_k, "Multi disk not supported");

        // Engine config
        return_error_if_m(config.engine.config_url.empty(), c.error, args_wrong_k, "Doesn't support URL configs");
        json_t js = config.engine.config;
        if (config.engine.config.empty()) {
            log_warning_m(
                "Configuration is missing. "
                "Configuration file will be used\n",
                config_path.c_str());

            stdfs::path config_path = config.engine.config_file_path;
            stdfs::file_status config_status = stdfs::status(config_path);

            if (config_status.type() == stdfs::file_type::not_found) {
                config_path = config.engine.config_url;
                config_status = stdfs::status(config_path);
                log_warning_m(
                    "Configuration file is missing under the path %s. "
                    "Default will be used\n",
                    config_path.c_str());

                if (config_status.type() == stdfs::file_type::not_found) {
                    log_warning_m(
                        "Configuration url is missing under the path %s. "
                        "Default will be used\n",
                        config_path.c_str());
                }
                else {
                    std::ifstream ifs(config_path);
                    js = json_t::parse(ifs);
                }
            }
            else {
                std::ifstream ifs(config_path);
                js = json_t::parse(ifs);
            }
        }
=======
        return_error_if_m(config.data_directories.empty(), c.error, args_wrong_k, "Multi-disk not supported");

        // Engine config
        return_error_if_m(config.engine.config_url.empty(), c.error, args_wrong_k, "Doesn't support URL configs");

        auto fill_options = [](json_t const& js, level_options_t& options) {
            if (js.contains("write_buffer_size"))
                options.write_buffer_size = js["write_buffer_size"];
            if (js.contains("max_file_size"))
                options.max_file_size = js["max_file_size"];
            if (js.contains("max_open_files"))
                options.max_open_files = js["max_open_files"];
            if (js.contains("cache_size"))
                options.block_cache = leveldb::NewLRUCache(js["cache_size"]);
            if (js.contains("create_if_missing"))
                options.create_if_missing = js["create_if_missing"];
            if (js.contains("error_if_exists"))
                options.error_if_exists = js["error_if_exists"];
            if (js.contains("paranoid_checks"))
                options.paranoid_checks = js["paranoid_checks"];
            if (js.contains("compression"))
                if (js["compression"] == "kSnappyCompression" || js["compression"] == "snappy")
                    options.compression = leveldb::kSnappyCompression;
        };
>>>>>>> 9c7e38bf

        // Load from file
        if (!config.engine.config_file_path.empty()) {
            std::ifstream ifs(config.engine.config_file_path);
            return_error_if_m(ifs, c.error, args_wrong_k, "Config file not found");
            auto js = json_t::parse(ifs);
            fill_options(js, options);
        }
        // Override with nested
        if (!config.engine.config.empty())
            fill_options(config.engine.config, options);

        level_db_t* db_ptr = new level_db_t;
        level_native_t* native_db = nullptr;
        level_status_t status = leveldb::DB::Open(options, root, &native_db);
        if (!status.ok()) {
            *c.error = "Couldn't open LevelDB";
            return;
        }
        db_ptr->native = std::unique_ptr<level_native_t>(native_db);
        *c.db = db_ptr;
    }
    catch (json_t::type_error const&) {
        *c.error = "Unsupported type in LevelDB configuration key";
    }
    catch (...) {
        *c.error = "Open Failure";
    }
}

void ukv_snapshot_list(ukv_snapshot_list_t* c_ptr) {
    ukv_snapshot_list_t& c = *c_ptr;
    return_error_if_m(c.db, c.error, uninitialized_state_k, "DataBase is uninitialized");
    return_error_if_m(c.count && c.ids, c.error, args_combo_k, "Need outputs!");

    linked_memory_lock_t arena = linked_memory(c.arena, c.options, c.error);
    return_if_error_m(c.error);

    level_db_t& db = *reinterpret_cast<level_db_t*>(c.db);
    std::lock_guard<std::mutex> locker(db.mutex);
    std::size_t snapshots_count = db.snapshots.size();
    *c.count = static_cast<ukv_size_t>(snapshots_count);

    // For every snapshot we also need to export IDs
    auto ids = arena.alloc_or_dummy(snapshots_count, c.error, c.ids);
    return_if_error_m(c.error);

    std::size_t i = 0;
    for (const auto& [id, _] : db.snapshots)
        ids[i++] = id;
}

void ukv_snapshot_create(ukv_snapshot_create_t* c_ptr) {
    ukv_snapshot_create_t& c = *c_ptr;
    return_error_if_m(c.db, c.error, uninitialized_state_k, "DataBase is uninitialized");

    level_db_t& db = *reinterpret_cast<level_db_t*>(c.db);
    std::lock_guard<std::mutex> locker(db.mutex);
    auto it = db.snapshots.find(*c.id);
    if (it != db.snapshots.end())
        return_error_if_m(it->second, c.error, args_wrong_k, "Such snapshot already exists!");

    level_snapshot_t* level_snapshot = nullptr;
    safe_section("Allocating snapshot handle", c.error, [&] { level_snapshot = new level_snapshot_t(); });
    return_if_error_m(c.error);

    level_snapshot->snapshot = db.native->GetSnapshot();
    if (!level_snapshot->snapshot)
        *c.error = "Couldn't get a snapshot!";

    *c.id = reinterpret_cast<std::size_t>(level_snapshot);
    db.snapshots[*c.id] = level_snapshot;
}

void ukv_snapshot_drop(ukv_snapshot_drop_t* c_ptr) {
    if (!c_ptr)
        return;

    ukv_snapshot_drop_t& c = *c_ptr;
    if (!c.id)
        return;

    level_db_t& db = *reinterpret_cast<level_db_t*>(c.db);
    level_snapshot_t& snap = *reinterpret_cast<level_snapshot_t*>(c.id);
    if (!snap.snapshot)
        return;

    db.native->ReleaseSnapshot(snap.snapshot);
    snap.snapshot = nullptr;

    auto id = reinterpret_cast<std::size_t>(c.id);
    db.mutex.lock();
    db.snapshots.erase(id);
    db.mutex.unlock();
}

void write_one( //
    level_db_t& db,
    places_arg_t const& places,
    contents_arg_t const& contents,
    leveldb::WriteOptions const& options,
    ukv_error_t* c_error) {

    auto place = places[0];
    auto content = contents[0];
    auto key = to_slice(place.key);
    level_status_t status =
        !content ? db.native->Delete(options, key) : db.native->Put(options, key, to_slice(content));
    export_error(status, c_error);
}

void write_many( //
    level_db_t& db,
    places_arg_t const& places,
    contents_arg_t const& contents,
    leveldb::WriteOptions const& options,
    ukv_error_t* c_error) {

    leveldb::WriteBatch batch;
    for (std::size_t i = 0; i != places.size(); ++i) {
        auto place = places[i];
        auto content = contents[i];

        auto key = to_slice(place.key);
        if (!content)
            batch.Delete(key);
        else
            batch.Put(key, to_slice(content));
    }

    level_status_t status = db.native->Write(options, &batch);
    export_error(status, c_error);
}

void ukv_write(ukv_write_t* c_ptr) {

    ukv_write_t& c = *c_ptr;
    return_error_if_m(c.db, c.error, uninitialized_state_k, "DataBase is uninitialized");

    level_db_t& db = *reinterpret_cast<level_db_t*>(c.db);
    strided_iterator_gt<ukv_collection_t const> collections {c.collections, c.collections_stride};
    strided_iterator_gt<ukv_key_t const> keys {c.keys, c.keys_stride};
    strided_iterator_gt<ukv_bytes_cptr_t const> vals {c.values, c.values_stride};
    strided_iterator_gt<ukv_length_t const> offs {c.offsets, c.offsets_stride};
    strided_iterator_gt<ukv_length_t const> lens {c.lengths, c.lengths_stride};
    bits_view_t presences {c.presences};

    places_arg_t places {collections, keys, {}, c.tasks_count};
    contents_arg_t contents {presences, offs, lens, vals, c.tasks_count};

    validate_write(c.transaction, places, contents, c.options, c.error);
    return_if_error_m(c.error);

    leveldb::WriteOptions options;
    if (c.options & ukv_option_write_flush_k)
        options.sync = true;

    try {
        auto func = c.tasks_count == 1 ? &write_one : &write_many;
        func(db, places, contents, options, c.error);
    }
    catch (...) {
        *c.error = "Write Failure";
    }
}

template <typename value_enumerator_at>
void read_enumerate( //
    level_db_t& db,
    places_arg_t tasks,
    leveldb::ReadOptions const& options,
    std::string& value,
    value_enumerator_at enumerator,
    ukv_error_t* c_error) {

    for (std::size_t i = 0; i != tasks.size(); ++i) {
        place_t place = tasks[i];
        level_status_t status = db.native->Get(options, to_slice(place.key), &value);
        if (!status.IsNotFound()) {
            if (export_error(status, c_error))
                return;
            auto begin = reinterpret_cast<ukv_bytes_cptr_t>(value.data());
            auto length = static_cast<ukv_length_t>(value.size());
            enumerator(i, value_view_t {begin, length});
        }
        else
            enumerator(i, value_view_t {});
    }
}

void ukv_read(ukv_read_t* c_ptr) {

    ukv_read_t& c = *c_ptr;
    return_error_if_m(c.db, c.error, uninitialized_state_k, "DataBase is uninitialized");

    linked_memory_lock_t arena = linked_memory(c.arena, c.options, c.error);
    return_if_error_m(c.error);

    level_db_t& db = *reinterpret_cast<level_db_t*>(c.db);
    level_snapshot_t& snap = *reinterpret_cast<level_snapshot_t*>(c.snapshot);
    strided_iterator_gt<ukv_key_t const> keys {c.keys, c.keys_stride};
    places_arg_t places {{}, keys, {}, c.tasks_count};

    validate_read(c.transaction, places, c.options, c.error);
    return_if_error_m(c.error);

    // 1. Allocate a tape for all the values to be pulled
    auto offs = arena.alloc_or_dummy(places.count + 1, c.error, c.offsets);
    return_if_error_m(c.error);
    auto lens = arena.alloc_or_dummy(places.count, c.error, c.lengths);
    return_if_error_m(c.error);
    auto presences = arena.alloc_or_dummy(places.count, c.error, c.presences);
    return_if_error_m(c.error);
    bool const needs_export = c.values != nullptr;

    uninitialized_array_gt<byte_t> contents(arena);

    // 2. Pull metadata & data in one run, as reading from disk is expensive
    try {
        leveldb::ReadOptions options;
        if (c.snapshot) {
            auto it = db.snapshots.find(c.snapshot);
            return_error_if_m(it != db.snapshots.end(), c.error, args_wrong_k, "The snapshot does'nt exist!");
            options.snapshot = snap.snapshot;
        }

        std::string value_buffer;
        ukv_length_t progress_in_tape = 0;
        auto data_enumerator = [&](std::size_t i, value_view_t value) {
            presences[i] = bool(value);
            lens[i] = value ? value.size() : ukv_length_missing_k;
            offs[i] = contents.size();
            if (needs_export)
                contents.insert(contents.size(), value.begin(), value.end(), c.error);
        };
        read_enumerate(db, places, options, value_buffer, data_enumerator, c.error);
        offs[places.count] = contents.size();
        if (needs_export)
            *c.values = reinterpret_cast<ukv_bytes_ptr_t>(contents.begin());
    }
    catch (...) {
        *c.error = "Read Failure";
    }
}

void ukv_scan(ukv_scan_t* c_ptr) {

    ukv_scan_t& c = *c_ptr;
    return_error_if_m(c.db, c.error, uninitialized_state_k, "DataBase is uninitialized");

    linked_memory_lock_t arena = linked_memory(c.arena, c.options, c.error);
    return_if_error_m(c.error);

    level_db_t& db = *reinterpret_cast<level_db_t*>(c.db);
    level_snapshot_t& snap = *reinterpret_cast<level_snapshot_t*>(c.snapshot);
    strided_iterator_gt<ukv_key_t const> start_keys {c.start_keys, c.start_keys_stride};
    strided_iterator_gt<ukv_length_t const> limits {c.count_limits, c.count_limits_stride};
    scans_arg_t scans {{}, start_keys, limits, c.tasks_count};

    return_if_error_m(c.error);

    // 1. Allocate a tape for all the values to be fetched
    auto offsets = arena.alloc_or_dummy(scans.count + 1, c.error, c.offsets);
    return_if_error_m(c.error);
    auto counts = arena.alloc_or_dummy(scans.count, c.error, c.counts);
    return_if_error_m(c.error);

    auto total_keys = reduce_n(scans.limits, scans.count, 0ul);
    auto keys_output = *c.keys = arena.alloc<ukv_key_t>(total_keys, c.error).begin();
    return_if_error_m(c.error);

    // 2. Fetch the data
    leveldb::ReadOptions options;
    options.fill_cache = false;
    if (c.snapshot) {
        auto it = db.snapshots.find(c.snapshot);
        return_error_if_m(it != db.snapshots.end(), c.error, args_wrong_k, "The snapshot does'nt exist!");
        options.snapshot = snap.snapshot;
    }

    level_iter_uptr_t it;
    try {
        it = level_iter_uptr_t(db.native->NewIterator(options));
    }
    catch (...) {
        *c.error = "Fail To Create Iterator";
        return;
    }
    for (ukv_size_t i = 0; i != c.tasks_count; ++i) {
        scan_t task = scans[i];
        it->Seek(to_slice(task.min_key));
        offsets[i] = keys_output - *c.keys;

        ukv_size_t j = 0;
        while (it->Valid() && j != task.limit) {
            std::memcpy(keys_output, it->key().data(), sizeof(ukv_key_t));
            ++keys_output;
            ++j;
            it->Next();
        }

        counts[i] = j;
    }

    offsets[scans.size()] = keys_output - *c.keys;
}

void ukv_sample(ukv_sample_t* c_ptr) {

    ukv_sample_t& c = *c_ptr;
    return_error_if_m(c.db, c.error, uninitialized_state_k, "DataBase is uninitialized");
    if (!c.tasks_count)
        return;

    linked_memory_lock_t arena = linked_memory(c.arena, c.options, c.error);
    return_if_error_m(c.error);

    level_db_t& db = *reinterpret_cast<level_db_t*>(c.db);
    level_snapshot_t& snap = *reinterpret_cast<level_snapshot_t*>(c.snapshot);
    strided_iterator_gt<ukv_length_t const> lens {c.count_limits, c.count_limits_stride};
    sample_args_t samples {{}, lens, c.tasks_count};

    // 1. Allocate a tape for all the values to be fetched
    auto offsets = arena.alloc_or_dummy(samples.count + 1, c.error, c.offsets);
    return_if_error_m(c.error);
    auto counts = arena.alloc_or_dummy(samples.count, c.error, c.counts);
    return_if_error_m(c.error);

    auto total_keys = reduce_n(samples.limits, samples.count, 0ul);
    auto keys_output = *c.keys = arena.alloc<ukv_key_t>(total_keys, c.error).begin();
    return_if_error_m(c.error);

    // 2. Fetch the data
    leveldb::ReadOptions options;
    options.fill_cache = false;
    if (c.snapshot) {
        auto it = db.snapshots.find(c.snapshot);
        return_error_if_m(it != db.snapshots.end(), c.error, args_wrong_k, "The snapshot does'nt exist!");
        options.snapshot = snap.snapshot;
    }

    for (std::size_t task_idx = 0; task_idx != samples.count; ++task_idx) {
        sample_arg_t task = samples[task_idx];
        offsets[task_idx] = keys_output - *c.keys;

        level_iter_uptr_t it;
        safe_section("Creating a LevelDB iterator", c.error, [&] {
            it = level_iter_uptr_t(db.native->NewIterator(options));
        });
        return_if_error_m(c.error);

        ptr_range_gt<ukv_key_t> sampled_keys(keys_output, task.limit);
        reservoir_sample_iterator(it, sampled_keys, c.error);

        counts[task_idx] = task.limit;
        keys_output += task.limit;
    }
    offsets[samples.count] = keys_output - *c.keys;
}

void ukv_measure(ukv_measure_t* c_ptr) {

    ukv_measure_t& c = *c_ptr;
    return_error_if_m(c.db, c.error, uninitialized_state_k, "DataBase is uninitialized");

    linked_memory_lock_t arena = linked_memory(c.arena, c.options, c.error);
    return_if_error_m(c.error);

    auto min_cardinalities = arena.alloc_or_dummy(c.tasks_count, c.error, c.min_cardinalities);
    auto max_cardinalities = arena.alloc_or_dummy(c.tasks_count, c.error, c.max_cardinalities);
    auto min_value_bytes = arena.alloc_or_dummy(c.tasks_count, c.error, c.min_value_bytes);
    auto max_value_bytes = arena.alloc_or_dummy(c.tasks_count, c.error, c.max_value_bytes);
    auto min_space_usages = arena.alloc_or_dummy(c.tasks_count, c.error, c.min_space_usages);
    auto max_space_usages = arena.alloc_or_dummy(c.tasks_count, c.error, c.max_space_usages);
    return_if_error_m(c.error);

    level_db_t& db = *reinterpret_cast<level_db_t*>(c.db);
    strided_iterator_gt<ukv_key_t const> start_keys {c.start_keys, c.start_keys_stride};
    strided_iterator_gt<ukv_key_t const> end_keys {c.end_keys, c.end_keys_stride};
    uint64_t approximate_size = 0;
    std::optional<std::string> memory_usage;
    level_status_t status;

    for (ukv_size_t i = 0; i != c.tasks_count; ++i) {
        min_cardinalities[i] = static_cast<ukv_size_t>(0);
        max_cardinalities[i] = static_cast<ukv_size_t>(0);
        min_value_bytes[i] = static_cast<ukv_size_t>(0);
        max_value_bytes[i] = static_cast<ukv_size_t>(0);

        ukv_key_t const min_key = start_keys[i];
        ukv_key_t const max_key = end_keys[i];
        leveldb::Range range(to_slice(min_key), to_slice(max_key));
        try {
            db.native->GetApproximateSizes(&range, 1, &approximate_size);
            min_space_usages[i] = approximate_size;

            memory_usage = "0";
            db.native->GetProperty("leveldb.approximate-memory-usage", &memory_usage.value());
            max_space_usages[i] = std::stoi(memory_usage.value());
        }
        catch (...) {
            *c.error = "Property Read Failure";
        }
    }
}

/*********************************************************/
/*****************	Collections Management	****************/
/*********************************************************/

void ukv_collection_create(ukv_collection_create_t* c_ptr) {

    ukv_collection_create_t& c = *c_ptr;
    auto name_len = c.name ? std::strlen(c.name) : 0;
    return_error_if_m(name_len, c.error, args_wrong_k, "Collections not supported by LevelDB!");
}

void ukv_collection_drop(ukv_collection_drop_t* c_ptr) {

    ukv_collection_drop_t& c = *c_ptr;
    return_error_if_m(c.db, c.error, uninitialized_state_k, "DataBase is uninitialized");
    bool invalidate = c.mode == ukv_drop_keys_vals_handle_k;
    return_error_if_m(c.id == ukv_collection_main_k && !invalidate,
                      c.error,
                      args_combo_k,
                      "Collections not supported by LevelDB!");

    level_db_t& db = *reinterpret_cast<level_db_t*>(c.db);

    leveldb::WriteBatch batch;
    auto it = std::unique_ptr<leveldb::Iterator>(db.native->NewIterator(leveldb::ReadOptions()));

    if (c.mode == ukv_drop_keys_vals_k) {
        for (it->SeekToFirst(); it->Valid(); it->Next())
            batch.Delete(it->key());
    }

    else if (c.mode == ukv_drop_vals_k) {
        for (it->SeekToFirst(); it->Valid(); it->Next())
            batch.Put(it->key(), leveldb::Slice());
    }

    leveldb::WriteOptions options;
    options.sync = true;
    level_status_t status = db.native->Write(options, &batch);
    export_error(status, c.error);
}

void ukv_collection_list(ukv_collection_list_t* c_ptr) {

    ukv_collection_list_t& c = *c_ptr;
    *c.count = 0;
    if (c.ids)
        *c.ids = nullptr;
    if (c.offsets)
        *c.offsets = nullptr;
    if (c.names)
        *c.names = nullptr;
}

void ukv_database_control(ukv_database_control_t* c_ptr) {

    ukv_database_control_t& c = *c_ptr;
    return_error_if_m(c.db, c.error, uninitialized_state_k, "DataBase is uninitialized");

    if (!c.request && (*c.error = "Request is NULL!"))
        return;

    *c.response = NULL;
    *c.error = "Controls aren't supported in this implementation!";
}

/*********************************************************/
/*****************		Transactions	  ****************/
/*********************************************************/

void ukv_transaction_init(ukv_transaction_init_t* c_ptr) {

    ukv_transaction_init_t& c = *c_ptr;
    *c.error = "Transactions not supported by LevelDB!";
}

void ukv_transaction_commit(ukv_transaction_commit_t* c_ptr) {

    ukv_transaction_commit_t& c = *c_ptr;
    *c.error = "Transactions not supported by LevelDB!";
}

/*********************************************************/
/*****************	  Memory Management   ****************/
/*********************************************************/

void ukv_arena_free(ukv_arena_t c_arena) {
    clear_linked_memory(c_arena);
}

void ukv_transaction_free(ukv_transaction_t) {
}

void ukv_database_free(ukv_database_t c_db) {
    if (!c_db)
        return;
    level_db_t* db = reinterpret_cast<level_db_t*>(c_db);
    delete db;
}

void ukv_error_free(ukv_error_t) {
}<|MERGE_RESOLUTION|>--- conflicted
+++ resolved
@@ -136,46 +136,6 @@
                           "Root isn't a directory");
 
         // Storage paths
-<<<<<<< HEAD
-        return_error_if_m(config.data_directories.empty(), c.error, args_wrong_k, "Multi disk not supported");
-
-        // Engine config
-        return_error_if_m(config.engine.config_url.empty(), c.error, args_wrong_k, "Doesn't support URL configs");
-        json_t js = config.engine.config;
-        if (config.engine.config.empty()) {
-            log_warning_m(
-                "Configuration is missing. "
-                "Configuration file will be used\n",
-                config_path.c_str());
-
-            stdfs::path config_path = config.engine.config_file_path;
-            stdfs::file_status config_status = stdfs::status(config_path);
-
-            if (config_status.type() == stdfs::file_type::not_found) {
-                config_path = config.engine.config_url;
-                config_status = stdfs::status(config_path);
-                log_warning_m(
-                    "Configuration file is missing under the path %s. "
-                    "Default will be used\n",
-                    config_path.c_str());
-
-                if (config_status.type() == stdfs::file_type::not_found) {
-                    log_warning_m(
-                        "Configuration url is missing under the path %s. "
-                        "Default will be used\n",
-                        config_path.c_str());
-                }
-                else {
-                    std::ifstream ifs(config_path);
-                    js = json_t::parse(ifs);
-                }
-            }
-            else {
-                std::ifstream ifs(config_path);
-                js = json_t::parse(ifs);
-            }
-        }
-=======
         return_error_if_m(config.data_directories.empty(), c.error, args_wrong_k, "Multi-disk not supported");
 
         // Engine config
@@ -200,7 +160,6 @@
                 if (js["compression"] == "kSnappyCompression" || js["compression"] == "snappy")
                     options.compression = leveldb::kSnappyCompression;
         };
->>>>>>> 9c7e38bf
 
         // Load from file
         if (!config.engine.config_file_path.empty()) {
