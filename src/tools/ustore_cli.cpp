--- conflicted
+++ resolved
@@ -80,15 +80,9 @@
     ustore_docs_import(&docs);
 
     if (status)
-<<<<<<< HEAD
         print(GREEN, "Successfully imported\n");
     else
         print(RED, "Failed to import: {}\n", status.message());
-=======
-        fmt::print("{}Successfully imported{}\n", GREEN, RESET);
-    else
-        fmt::print("{}Failed to import: {}{}\n", RED, status.message(), RESET);
->>>>>>> e49e0685
 }
 
 void docs_export(database_t& db,
@@ -110,15 +104,9 @@
     };
     ustore_docs_export(&docs);
     if (status)
-<<<<<<< HEAD
         print(GREEN, "Successfully exported\n");
     else
         print(RED, "Failed to export: {}\n", status.message());
-=======
-        fmt::print("{}Successfully exported{}\n", GREEN, RESET);
-    else
-        fmt::print("Failed to export: {}\n", RED, status.message(), RESET);
->>>>>>> e49e0685
 }
 
 int main(int argc, char* argv[]) {
