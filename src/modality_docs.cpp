--- conflicted
+++ resolved
@@ -750,13 +750,8 @@
             return {};
         }
 
-<<<<<<< HEAD
-        bson_to_json_string(json, open_k, c_error);
-        if (bson_iter_visit_all(&iter, &bson_visitor, &state) || err_offset != -1) {
-=======
         bson_to_json_string(json, str_open, c_error);
         if (bson_iter_visit_all(&iter, &bson_visitor, &state) || state.error_offset != -1) {
->>>>>>> 8be39d61
             *c_error = "Failed to iterate the BSON document!";
             return {};
         }
