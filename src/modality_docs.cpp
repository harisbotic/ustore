/**
 * @file modality_docs.cpp
 * @author Ashot Vardanian
 *
 * @brief Document storage using "YYJSON" lib.
 * Sits on top of any @see "ukv.h"-compatible system.
 */
#include <cstdio>      // `std::snprintf`
#include <cctype>      // `std::isdigit`
#include <charconv>    // `std::to_chars`
#include <string_view> // `std::string_view`

#include <fmt/format.h> // `fmt::format_int`

#include <simdjson.h>          // Secondary internal JSON representation
#include <yyjson.h>            // Primary internal JSON representation
#include <bson.h>              // Converting from/to BSON
#include <mpack_header_only.h> // Converting from/to MsgPack

#include "ukv/docs.h"                //
#include "helpers/linked_memory.hpp" // `linked_memory_lock_t`
#include "helpers/linked_array.hpp"  // `growing_tape_t`
#include "helpers/algorithm.hpp"     // `transform_n`
#include "ukv/cpp/ranges_args.hpp"   // `places_arg_t`

/*********************************************************/
/*****************	 C++ Implementation	  ****************/
/*********************************************************/

using namespace unum::ukv;
using namespace unum;

namespace sj = simdjson;

constexpr ukv_doc_field_type_t internal_format_k = ukv_doc_field_json_k;

static constexpr char const* null_k = "null";

static constexpr char const* true_k = "true";
static constexpr char const* false_k = "false";

static constexpr const char* open_k = "{";
static constexpr const char* close_k = "}";

static constexpr const char* open_arr_k = "[";
static constexpr const char* close_arr_k = "]";

static constexpr const char* separator_k = ",";

enum class doc_modification_t {
    nothing_k = -1,
    remove_k = -2,
    upsert_k = ukv_doc_modify_upsert_k,
    update_k = ukv_doc_modify_update_k,
    insert_k = ukv_doc_modify_insert_k,
    patch_k = ukv_doc_modify_patch_k,
    merge_k = ukv_doc_modify_merge_k,
};

/// The length of buffer to be used to convert/format/print numerical values into strings.
constexpr std::size_t printed_number_length_limit_k = 32;
constexpr std::size_t field_path_len_limit_k = 512;

using printed_number_buffer_t = char[printed_number_length_limit_k];
using field_path_buffer_t = char[field_path_len_limit_k];

/*********************************************************/
/*****************	 STL Compatibility	  ****************/
/*********************************************************/

/**
 * @brief Parses `float`, `double`, `bool` or any integral type from string.
 * @return true If not the entire string was recognized as a number.
 */
template <typename at>
bool parse_entire_number(char const* begin, char const* end, at& result) {
    // Floats:
    if constexpr (std::is_same_v<at, float>) {
        char* number_end = nullptr;
        result = std::strtof(begin, &number_end);
        return end == number_end;
    }
    // Doubles:
    else if constexpr (std::is_same_v<at, double>) {
        char* number_end = nullptr;
        result = std::strtod(begin, &number_end);
        return end == number_end;
    }
    // Booleans:
    else if constexpr (std::is_same_v<at, bool>) {
        bool is_true = (end - begin) == 4 && std::equal(begin, end, true_k);
        bool is_false = (end - begin) == 5 && std::equal(begin, end, false_k);
        if (is_true | is_false) {
            result = is_true;
            return true;
        }
        else
            return false;
    }
    // Integers:
    else {
        return std::from_chars(begin, end, result).ptr == end;
    }
}

/**
 * @brief Prints a number into a string buffer. Terminates with zero character.
 * @return The string-vew until the termination character. Empty string on failure.
 */
template <typename at>
std::string_view print_number(char* begin, char* end, at scalar) {
    if constexpr (std::is_floating_point_v<at>) {
        // Parsing and dumping floating-point numbers is still not fully implemented in STL:
        //  std::to_chars_result result = std::to_chars(&print_buffer[0], print_buffer + printed_number_length_limit_k,
        //  scalar); bool fits_terminator = result.ec != std::errc() && result.ptr < print_buffer +
        //  printed_number_length_limit_k;
        // Using FMT would cause an extra dependency:
        //  auto end_ptr = fmt::format_to(print_buffer, "{}", scalar);
        //  bool fits_terminator = end_ptr < print_buffer + printed_number_length_limit_k;
        // If we use `std::snprintf`, the result will @b already be NULL-terminated:
        auto result = std::snprintf(begin, end - begin, "%f", scalar);
        return result > 0 //
                   ? std::string_view {begin, static_cast<std::size_t>(result - 1)}
                   : std::string_view {};
    }
    else {
        // `std::to_chars` won't NULL-terminate the string, but we should.
        auto result = std::to_chars(begin, end, scalar);
        if (result.ec != std::errc() || result.ptr == end)
            return {};

        *result.ptr = '\0';
        return {begin, static_cast<std::size_t>(result.ptr - begin)};
    }
}

/*********************************************************/
/*****************	 Working with JSONs	  ****************/
/*********************************************************/

struct json_t {
    yyjson_doc* handle = nullptr;
    yyjson_mut_doc* mut_handle = nullptr;

    ~json_t() noexcept {
        if (mut_handle)
            yyjson_mut_doc_free(mut_handle);
        if (handle)
            yyjson_doc_free(handle);
    }

    json_t() = default;
    json_t(json_t const&) = delete;
    json_t& operator=(json_t const&) = delete;

    json_t(json_t&& other) noexcept
        : handle(std::exchange(other.handle, nullptr)), mut_handle(std::exchange(other.mut_handle, nullptr)) {}
    json_t& operator=(json_t&& other) noexcept {
        std::swap(handle, other.handle);
        std::swap(mut_handle, other.mut_handle);
        return *this;
    }

    explicit operator bool() const noexcept { return handle || mut_handle; }
};

struct json_branch_t {
    yyjson_val* handle = nullptr;
    yyjson_mut_val* mut_handle = nullptr;

    explicit operator bool() const noexcept { return handle || mut_handle; }
    yyjson_val* punned() const noexcept { return mut_handle ? (yyjson_val*)(mut_handle) : handle; }
};

static void* json_yy_malloc(void* ctx, size_t length) noexcept {
    ukv_error_t error = nullptr;
    linked_memory_lock_t& arena = *reinterpret_cast<linked_memory_lock_t*>(ctx);
    auto result = arena.alloc<byte_t>(length + sizeof(length), &error).begin();
    if (!result)
        return result;
    std::memcpy(result, &length, sizeof(length));
    return result + sizeof(length);
}

static void* json_yy_realloc(void* ctx, void* ptr, size_t length) noexcept {
    ukv_error_t error = nullptr;
    linked_memory_lock_t& arena = *reinterpret_cast<linked_memory_lock_t*>(ctx);
    auto bytes = reinterpret_cast<byte_t*>(ptr) - sizeof(length);
    auto old_length = *reinterpret_cast<size_t*>(bytes);
    auto old_size = old_length + sizeof(length);
    auto new_size = length + sizeof(length);
    auto result = arena.grow<byte_t>({bytes, old_size}, new_size - old_size, &error).begin();
    if (!result)
        return result;
    std::memcpy(result, &length, sizeof(length));
    return result + sizeof(length);
}

static void json_yy_free(void*, void* ptr) noexcept {
}

yyjson_alc wrap_allocator(linked_memory_lock_t& arena) {
    yyjson_alc allocator;
    allocator.malloc = json_yy_malloc;
    allocator.realloc = json_yy_realloc;
    allocator.free = json_yy_free;
    allocator.ctx = &arena;
    return allocator;
}

auto simdjson_lookup(sj::ondemand::value& json, ukv_str_view_t field) noexcept {
    return !field ? json : field[0] == '/' ? json.at_pointer(field) : json[field];
}

yyjson_val* json_lookup(yyjson_val* json, ukv_str_view_t field) noexcept {
    return !field ? json : field[0] == '/' ? yyjson_get_pointer(json, field) : yyjson_obj_get(json, field);
}

yyjson_val* json_lookupn(yyjson_val* json, ukv_str_view_t field, size_t len) noexcept {
    return !field ? json : field[0] == '/' ? yyjson_get_pointern(json, field, len) : yyjson_obj_getn(json, field, len);
}

yyjson_mut_val* json_lookup(yyjson_mut_val* json, ukv_str_view_t field) noexcept {
    return !field ? json : field[0] == '/' ? yyjson_mut_get_pointer(json, field) : yyjson_mut_obj_get(json, field);
}

yyjson_mut_val* json_lookupn(yyjson_mut_val* json, ukv_str_view_t field, size_t len) noexcept {
    return !field            ? json
           : field[0] == '/' ? yyjson_mut_get_pointern(json, field, len)
                             : yyjson_mut_obj_getn(json, field, len);
}

simdjson::ondemand::object& reset(simdjson::ondemand::object& doc) noexcept {
    doc.reset();
    return doc;
}

json_t json_parse(value_view_t bytes, linked_memory_lock_t& arena, ukv_error_t* c_error) noexcept {

    if (bytes.empty())
        return {};

    json_t result;
    yyjson_alc allocator = wrap_allocator(arena);
    yyjson_read_flag flg = YYJSON_READ_ALLOW_COMMENTS | YYJSON_READ_ALLOW_INF_AND_NAN;
    result.handle = yyjson_read_opts((char*)bytes.data(), (size_t)bytes.size(), flg, &allocator, NULL);
    log_error_if_m(result.handle, c_error, 0, "Failed to parse document!");
    result.mut_handle = yyjson_doc_mut_copy(result.handle, &allocator);
    return result;
}

value_view_t json_dump(json_branch_t json,
                       linked_memory_lock_t& arena,
                       growing_tape_t& output,
                       ukv_error_t* c_error) noexcept {

    if (!json)
        return output.push_back(value_view_t {}, c_error);

    size_t result_length = 0;
    yyjson_write_flag flg = 0;
    yyjson_alc allocator = wrap_allocator(arena);
    char* result_begin = json.mut_handle
                             ? yyjson_mut_val_write_opts(json.mut_handle, flg, &allocator, &result_length, NULL)
                             : yyjson_val_write_opts(json.handle, flg, &allocator, &result_length, NULL);
    log_error_if_m(result_begin, c_error, 0, "Failed to serialize the document!");
    auto result = value_view_t {reinterpret_cast<byte_t const*>(result_begin), result_length};
    result = output.push_back(result, c_error);
    output.add_terminator(byte_t {0}, c_error);
    return result;
}

template <typename scalar_at>
void json_to_scalar(yyjson_val* value,
                    ukv_octet_t mask,
                    ukv_octet_t& valid,
                    ukv_octet_t& convert,
                    ukv_octet_t& collide,
                    scalar_at& scalar) noexcept {

    yyjson_type const type = yyjson_get_type(value);
    yyjson_subtype const subtype = yyjson_get_subtype(value);

    switch (type) {
    case YYJSON_TYPE_NULL:
        convert &= ~mask;
        collide &= ~mask;
        valid &= ~mask;
        break;
    case YYJSON_TYPE_NONE:
    case YYJSON_TYPE_OBJ:
    case YYJSON_TYPE_ARR:
        convert &= ~mask;
        collide |= mask;
        valid &= ~mask;
        break;

    case YYJSON_TYPE_BOOL:
        scalar = yyjson_is_true(value);
        if constexpr (std::is_same_v<scalar_at, bool>)
            convert &= ~mask;
        else
            convert |= mask;
        collide &= ~mask;
        valid |= mask;
        break;

    case YYJSON_TYPE_STR: {
        char const* str_begin = yyjson_get_str(value);
        size_t str_len = yyjson_get_len(value);
        if (parse_entire_number(str_begin, str_begin + str_len, scalar)) {
            convert |= mask;
            collide &= ~mask;
            valid |= mask;
        }
        else {
            convert &= ~mask;
            collide |= mask;
            valid &= ~mask;
        }
        break;
    }

    case YYJSON_TYPE_NUM: {

        switch (subtype) {
        case YYJSON_SUBTYPE_UINT:
            scalar = static_cast<scalar_at>(yyjson_get_uint(value));
            if constexpr (std::is_unsigned_v<scalar_at>)
                convert &= ~mask;
            else
                convert |= mask;
            collide &= ~mask;
            valid |= mask;
            break;

        case YYJSON_SUBTYPE_SINT:
            scalar = static_cast<scalar_at>(yyjson_get_sint(value));
            if constexpr (std::is_integral_v<scalar_at> && std::is_signed_v<scalar_at>)
                convert &= ~mask;
            else
                convert |= mask;
            collide &= ~mask;
            valid |= mask;
            break;

        case YYJSON_SUBTYPE_REAL:
            scalar = static_cast<scalar_at>(yyjson_get_real(value));
            if constexpr (std::is_floating_point_v<scalar_at>)
                convert &= ~mask;
            else
                convert |= mask;
            collide &= ~mask;
            valid |= mask;
            break;
        }
    }
    }
}

std::string_view json_to_string(yyjson_val* value,
                                ukv_octet_t mask,
                                ukv_octet_t& valid,
                                ukv_octet_t& convert,
                                ukv_octet_t& collide,
                                printed_number_buffer_t& print_buffer) noexcept {

    yyjson_type const type = yyjson_get_type(value);
    yyjson_subtype const subtype = yyjson_get_subtype(value);
    std::string_view result;

    switch (type) {
    case YYJSON_TYPE_NULL:
        convert &= ~mask;
        collide &= ~mask;
        valid &= ~mask;
        break;
    case YYJSON_TYPE_NONE:
    case YYJSON_TYPE_OBJ:
    case YYJSON_TYPE_ARR:
        convert &= ~mask;
        collide |= mask;
        valid &= ~mask;
        break;

    case YYJSON_TYPE_BOOL: {
        result = yyjson_is_true(value) ? std::string_view(true_k, 5) : std::string_view(false_k, 6);
        convert |= mask;
        collide &= ~mask;
        valid |= mask;
        break;
    }

    case YYJSON_TYPE_STR: {
        char const* str_begin = yyjson_get_str(value);
        size_t str_len = yyjson_get_len(value);

        result = std::string_view(str_begin, str_len);
        convert &= ~mask;
        collide &= ~mask;
        valid |= mask;
        break;
    }

    case YYJSON_TYPE_NUM: {

        switch (subtype) {
        case YYJSON_SUBTYPE_UINT:
            result = print_number(print_buffer, print_buffer + printed_number_length_limit_k, yyjson_get_uint(value));
            convert |= mask;
            collide = !result.empty() ? (collide & ~mask) : (collide | mask);
            valid = result.empty() ? (valid & ~mask) : (valid | mask);
            break;

        case YYJSON_SUBTYPE_SINT:
            result = print_number(print_buffer, print_buffer + printed_number_length_limit_k, yyjson_get_sint(value));
            convert |= mask;
            collide = !result.empty() ? (collide & ~mask) : (collide | mask);
            valid = result.empty() ? (valid & ~mask) : (valid | mask);
            break;

        case YYJSON_SUBTYPE_REAL:
            result = print_number(print_buffer, print_buffer + printed_number_length_limit_k, yyjson_get_real(value));
            convert |= mask;
            collide = !result.empty() ? (collide & ~mask) : (collide | mask);
            valid = result.empty() ? (valid & ~mask) : (valid | mask);
            break;
        default: break;
        }
    }
    default: break;
    }

    return result;
}

template <typename value_at>
std::string_view get_value( //
    value_at& value,
    ukv_doc_field_type_t field_type,
    printed_number_buffer_t& print_buffer) noexcept {

    std::string_view result;

    if (field_type == ukv_doc_field_json_k) {
        if (value.type().value() == sj::ondemand::json_type::object)
            result = value.get_object().value().raw_json();
        else if (value.type().value() == sj::ondemand::json_type::array)
            result = value.get_array().value().raw_json();
        else
            result = value.raw_json_token();
    }
    else if (field_type == ukv_doc_field_str_k) {
        auto type = value.type().value();
        switch (type) {
        case sj::ondemand::json_type::null: break;
        case sj::ondemand::json_type::object: {
            result = value.get_object().value().raw_json();
            break;
        }
        case sj::ondemand::json_type::array: {
            result = value.get_object().value().raw_json();
            break;
        }
        case sj::ondemand::json_type::boolean: {
            result = value.get_bool() ? std::string_view(true_k, 5) : std::string_view(false_k, 6);
            break;
        }
        case sj::ondemand::json_type::string: {
            result = value.get_string();
            break;
        }
        case sj::ondemand::json_type::number: {
            auto number_type = value.get_number_type().value();
            switch (number_type) {
            case sj::ondemand::number_type::signed_integer: {
                result =
                    print_number(print_buffer, print_buffer + printed_number_length_limit_k, value.get_int64().value());
                break;
            }
            case sj::ondemand::number_type::unsigned_integer: {
                result = print_number(print_buffer,
                                      print_buffer + printed_number_length_limit_k,
                                      value.get_uint64().value());
                break;
            }
            default: break;
            }
        }
        default: break;
        }
    }

    return result;
}

/*********************************************************/
/*****************	 Format Conversions	  ****************/
/*********************************************************/

using string_t = uninitialized_array_gt<char>;
struct json_state_t {
    string_t& json_str;
    ukv_error_t* c_error;

    uint32_t count;
    bool keys;
    ssize_t error_offset;
};

template <std::size_t count_ak>
void to_json_string(string_t& json_str, char (&str)[count_ak], ukv_error_t* c_error) {
    json_str.insert(json_str.size(), str, str + count_ak, c_error);
}

void to_json_string(string_t& json_str, char const* str, size_t count, ukv_error_t* c_error) {
    json_str.insert(json_str.size(), str, str + count, c_error);
}

void to_json_string(string_t& json_str, char const* str, ukv_error_t* c_error) {
    json_str.insert(json_str.size(), str, str + std::strlen(str), c_error);
}

template <typename at>
void to_json_number(string_t& json_str, at scalar, ukv_error_t* c_error) {
    printed_number_buffer_t print_buffer;
    auto result = print_number(print_buffer, print_buffer + printed_number_length_limit_k, scalar);
    json_str.insert(json_str.size(), result.data(), result.data() + result.size(), c_error);
}

static bool bson_visit_array(bson_iter_t const*, char const*, bson_t const*, void*);
static bool bson_visit_document(bson_iter_t const*, char const*, bson_t const*, void*);

static bool bson_visit_before(bson_iter_t const*, char const* key, void* data) {
    json_state_t& state = *reinterpret_cast<json_state_t*>(data);

    if (state.count)
        to_json_string(state.json_str, ", ", state.c_error);

    if (state.keys) {
        char* escaped = bson_utf8_escape_for_json(key, -1);
        if (escaped) {
            to_json_string(state.json_str, "\"", state.c_error);
            to_json_string(state.json_str, escaped, state.c_error);
            to_json_string(state.json_str, "\" : ", state.c_error);

            bson_free(escaped);
        }
        else
            return true;
    }

    state.count++;
    return false;
}
static bool bson_visit_after(bson_iter_t const*, char const*, void*) {
    return false;
}
static void bson_visit_corrupt(bson_iter_t const* iter, void* data) {
    json_state_t& state = *reinterpret_cast<json_state_t*>(data);
    state.error_offset = iter->off;
}
static bool bson_visit_double(bson_iter_t const*, char const*, double v_double, void* data) {
    json_state_t& state = *reinterpret_cast<json_state_t*>(data);
    if (v_double != v_double)
        to_json_string(state.json_str, "NaN", state.c_error);
    else if (v_double * 0 != 0)
        to_json_string(state.json_str, v_double > 0 ? "Infinity" : "-Infinity", state.c_error);
    else
        to_json_number(state.json_str, v_double, state.c_error);

    to_json_string(state.json_str, "\" }", state.c_error);

    return false;
}
static bool bson_visit_utf8(bson_iter_t const*, char const*, size_t v_utf8_len, char const* v_utf8, void* data) {
    json_state_t& state = *reinterpret_cast<json_state_t*>(data);
    char* escaped = bson_utf8_escape_for_json(v_utf8, v_utf8_len); // TODO

    if (escaped) {
        to_json_string(state.json_str, "\"", state.c_error);
        to_json_string(state.json_str, escaped, state.c_error);
        to_json_string(state.json_str, "\"", state.c_error);
        bson_free(escaped);
        return false;
    }

    return true;
}
static bool bson_visit_binary(bson_iter_t const*,
                              char const*,
                              bson_subtype_t v_subtype,
                              size_t v_binary_len,
                              uint8_t const* v_binary,
                              void* data) {
    json_state_t& state = *reinterpret_cast<json_state_t*>(data);
    char* b64 = (char*)(v_binary);

    to_json_string(state.json_str, "{ \"$binary\" : { \"base64\" : \"", state.c_error);
    to_json_string(state.json_str, b64, state.c_error);
    to_json_string(state.json_str, "\", \"subType\" : \"", state.c_error);
    to_json_number(state.json_str, static_cast<int>(v_subtype), state.c_error);
    to_json_string(state.json_str, "\" } }", state.c_error);

    return false;
}
static bool bson_visit_undefined(bson_iter_t const*, char const*, void* data) {
    json_state_t& state = *reinterpret_cast<json_state_t*>(data);
    to_json_string(state.json_str, "{ \"$undefined\" : true }", state.c_error);
    return false;
}
static bool bson_visit_oid(bson_iter_t const*, char const*, const bson_oid_t*, void* data) {
    json_state_t& state = *reinterpret_cast<json_state_t*>(data);
    log_error_m(state.c_error, 0, "Unsupported type");
    return false;
}
static bool bson_visit_bool(bson_iter_t const*, char const*, bool v_bool, void* data) {
    json_state_t& state = *reinterpret_cast<json_state_t*>(data);
    to_json_string(state.json_str, v_bool ? true_k : false_k, state.c_error);
    return false;
}
static bool bson_visit_date_time(bson_iter_t const*, char const*, int64_t msec_since_epoch, void* data) {
    json_state_t& state = *reinterpret_cast<json_state_t*>(data);
    to_json_string(state.json_str, "{ \"$date\" : { \"$numberLong\" : \"", state.c_error);
    to_json_number(state.json_str, msec_since_epoch, state.c_error);
    to_json_string(state.json_str, "\" } }", state.c_error);
    return false;
}
static bool bson_visit_null(bson_iter_t const*, char const*, void* data) {
    json_state_t& state = *reinterpret_cast<json_state_t*>(data);
    to_json_string(state.json_str, null_k, state.c_error);
    return false;
}
static bool bson_visit_regex(bson_iter_t const*, char const*, char const*, char const*, void* data) {
    json_state_t& state = *reinterpret_cast<json_state_t*>(data);
    log_error_m(state.c_error, 0, "Unsupported type");
    return false;
}
static bool bson_visit_dbpointer(bson_iter_t const*, char const*, size_t, char const*, bson_oid_t const*, void* data) {
    json_state_t& state = *reinterpret_cast<json_state_t*>(data);
    log_error_m(state.c_error, 0, "Unsupported type");
    return false;
}
static bool bson_visit_code(bson_iter_t const*, char const*, size_t, char const*, void* data) {
    json_state_t& state = *reinterpret_cast<json_state_t*>(data);
    log_error_m(state.c_error, 0, "Unsupported type");
    return false;
}
static bool bson_visit_symbol(bson_iter_t const*, char const*, size_t, char const*, void* data) {
    json_state_t& state = *reinterpret_cast<json_state_t*>(data);
    log_error_m(state.c_error, 0, "Unsupported type");
    return false;
}
static bool bson_visit_codewscope(bson_iter_t const*, char const*, size_t, char const*, bson_t const*, void* data) {
    json_state_t* state = reinterpret_cast<json_state_t*>(data);
    log_error_m(state->c_error, 0, "Unsupported type");
    return false;
}
static bool bson_visit_int32(bson_iter_t const*, char const*, int32_t v_int32, void* data) {
    json_state_t& state = *reinterpret_cast<json_state_t*>(data);
    to_json_number(state.json_str, v_int32, state.c_error);
    return false;
}
static bool bson_visit_timestamp(
    bson_iter_t const*, char const*, uint32_t v_timestamp, uint32_t v_increment, void* data) {
    json_state_t& state = *reinterpret_cast<json_state_t*>(data);

    to_json_string(state.json_str, "{ \"$timestamp\" : { \"t\" : ", state.c_error);
    to_json_number(state.json_str, v_timestamp, state.c_error);
    to_json_string(state.json_str, ", \"i\" : ", state.c_error);
    to_json_number(state.json_str, v_increment, state.c_error);
    to_json_string(state.json_str, " } }", state.c_error);

    return false;
}
static bool bson_visit_int64(bson_iter_t const*, char const*, int64_t v_int64, void* data) {
    json_state_t& state = *reinterpret_cast<json_state_t*>(data);
    to_json_number(state.json_str, v_int64, state.c_error);
    return false;
}
static bool bson_visit_maxkey(bson_iter_t const*, char const*, void* data) {
    json_state_t& state = *reinterpret_cast<json_state_t*>(data);
    to_json_string(state.json_str, "{ \"$maxKey\" : 1 }", state.c_error);
    return false;
}
static bool bson_visit_minkey(bson_iter_t const*, char const*, void* data) {
    json_state_t& state = *reinterpret_cast<json_state_t*>(data);
    to_json_string(state.json_str, "{ \"$minKey\" : 1 }", state.c_error);
    return false;
}
static void bson_visit_unsupported_type(bson_iter_t const* iter, char const*, uint32_t, void* data) {
    json_state_t& state = *reinterpret_cast<json_state_t*>(data);
    // state.error_offset = iter->off; //TODO
    return_error_m(state.c_error, "BSON unsupported type");
}
static bool bson_visit_decimal128(bson_iter_t const*, char const*, bson_decimal128_t const*, void* data) {
    json_state_t& state = *reinterpret_cast<json_state_t*>(data);
    log_error_m(state.c_error, 0, "Unsupported type");
    return false;
}

static bson_visitor_t const bson_visitor = {
    bson_visit_before,   bson_visit_after,     bson_visit_corrupt,    bson_visit_double,    bson_visit_utf8,
    bson_visit_document, bson_visit_array,     bson_visit_binary,     bson_visit_undefined, bson_visit_oid,
    bson_visit_bool,     bson_visit_date_time, bson_visit_null,       bson_visit_regex,     bson_visit_dbpointer,
    bson_visit_code,     bson_visit_symbol,    bson_visit_codewscope, bson_visit_int32,     bson_visit_timestamp,
    bson_visit_int64,    bson_visit_maxkey,    bson_visit_minkey,
};

static bool bson_visit_array(bson_iter_t const*, char const*, bson_t const* v_array, void* data) {
    json_state_t& state = *reinterpret_cast<json_state_t*>(data);
    json_state_t child_state = {state.json_str, state.c_error, 0, true, state.error_offset};
    bson_iter_t child;

    if (bson_iter_init(&child, v_array)) {
        to_json_string(child_state.json_str, open_arr_k, state.c_error);

        if (bson_iter_visit_all(&child, &bson_visitor, &child_state))
            log_error_m(state.c_error, 0, "Failed to iterate the BSON array!");

        to_json_string(child_state.json_str, close_arr_k, state.c_error);
    }
    return false;
}
static bool bson_visit_document(bson_iter_t const*, char const*, bson_t const* v_document, void* data) {
    json_state_t& state = *reinterpret_cast<json_state_t*>(data);
    json_state_t child_state = {state.json_str, state.c_error, 0, true, state.error_offset};
    bson_iter_t child;

    if (bson_iter_init(&child, v_document)) {
        to_json_string(child_state.json_str, open_k, state.c_error);

        if (bson_iter_visit_all(&child, &bson_visitor, &child_state))
            log_error_m(state.c_error, 0, "Failed to iterate the BSON document!");

        to_json_string(child_state.json_str, close_k, state.c_error);
    }
    return false;
}

// MsgPack to Json
void object_reading(mpack_reader_t& reader, string_t& builder, ukv_error_t* c_error) {
    if (mpack_reader_error(&reader) != mpack_ok) // C++20: [[unlikely]]
        return;

    mpack_tag_t tag = mpack_read_tag(&reader);

    switch (mpack_tag_type(&tag)) {
    case mpack_type_nil: {
        to_json_string(builder, null_k, c_error);
        break;
    }
    case mpack_type_bool: {
        bool v_bool = mpack_tag_bool_value(&tag);
        to_json_string(builder, v_bool ? true_k : false_k, c_error);
        break;
    }
    case mpack_type_int: {
        to_json_number(builder, mpack_tag_int_value(&tag), c_error);
        break;
    }
    case mpack_type_uint: {
        to_json_number(builder, mpack_tag_uint_value(&tag), c_error);
        break;
    }
    case mpack_type_float: {
        to_json_number(builder, mpack_tag_float_value(&tag), c_error);
        break;
    }
    case mpack_type_double: {
        to_json_number(builder, mpack_tag_double_value(&tag), c_error);
        break;
    }
    case mpack_type_str: {
        size_t length = mpack_tag_str_length(&tag);
        auto data = mpack_read_bytes_inplace(&reader, length);
        to_json_string(builder, "\"", c_error);
        to_json_string(builder, data, c_error);
        to_json_string(builder, "\"", c_error);
        mpack_done_str(&reader);
        break;
    }
    case mpack_type_bin: {
        size_t length = mpack_tag_bin_length(&tag);
        auto data = mpack_read_bytes_inplace(&reader, length);
        to_json_string(builder, data, c_error);
        break;
    }
    case mpack_type_array: {
        to_json_string(builder, open_arr_k, c_error);

        uint32_t count = mpack_tag_array_count(&tag);
        // Recursively call for kids.
        for (uint32_t i = 0; i != count; ++i) {
            object_reading(reader, builder, c_error);

            if (mpack_reader_error(&reader) != mpack_ok) // critical check!
                break;
        }
        mpack_done_array(&reader);

        to_json_string(builder, close_arr_k, c_error);
        break;
    }
    case mpack_type_map: {
        to_json_string(builder, open_k, c_error);

        uint32_t count = mpack_tag_map_count(&tag);
        for (uint32_t i = 0; i != count; ++i) {
            if (i != 0)
                to_json_string(builder, ",", c_error);

            mpack_tag_t tag = mpack_read_tag(&reader);
            uint32_t length = mpack_tag_str_length(&tag);
            const char* key = mpack_read_bytes_inplace(&reader, length);
            // Write key into json string
            to_json_string(builder, "\"", c_error);
            to_json_string(builder, key, length, c_error);
            to_json_string(builder, "\":", c_error);

            object_reading(reader, builder, c_error);
            if (mpack_reader_error(&reader) != mpack_ok) // critical check!
                break;
        }
        mpack_done_map(&reader);

        to_json_string(builder, close_k, c_error);
        break;
    }
    default: mpack_reader_flag_error(&reader, mpack_error_unsupported); break;
    }
}
bool iterate_over_mpack_data(value_view_t data, string_t& json_str, ukv_error_t* c_error) {
    mpack_reader_t reader;
    mpack_reader_init_data(&reader, data.c_str(), data.size());

    // Export all the content without any allocations
    while (reader.data != reader.end)
        object_reading(reader, json_str, c_error);

    // Cleanup the state
    mpack_reader_destroy(&reader);

    return true;
}

// Json to MsgPack
void sample_leafs(mpack_writer_t& writer, sj::simdjson_result<sj::ondemand::value> value) {
    auto type = value.type().value();
    switch (type) {
    case sj::ondemand::json_type::object: {
        mpack_build_map(&writer);
        auto object = value.get_object().value();
        auto begin = object.begin().value();
        auto end = object.end().value();
        while (begin != end) {
            auto field = *begin;
            std::string_view key = field.unescaped_key();
            mpack_write_str(&writer, key.data(), key.size());
            sample_leafs(writer, field.value().value());
            ++begin;
        }
        mpack_complete_map(&writer);
        break;
    }
    case sj::ondemand::json_type::array: {
        mpack_build_array(&writer);
        auto array = value.get_array();
        auto begin = array.begin().value();
        auto end = array.end().value();
        while (begin != end) {
            auto value = *begin;
            sample_leafs(writer, value);
            ++begin;
        }
        mpack_complete_array(&writer);
        break;
    }
    case sj::ondemand::json_type::null: {
        mpack_write_nil(&writer);
        break;
    }
    case sj::ondemand::json_type::boolean: {
        mpack_write_bool(&writer, value.get_bool().value());
        break;
    }
    case sj::ondemand::json_type::string: {
        mpack_write_str(&writer, value.get_string().value().data(), value.get_string().value().size());
        break;
    }
    case sj::ondemand::json_type::number: {
        auto number_type = value.get_number_type().value();
        switch (number_type) {
        case sj::ondemand::number_type::floating_point_number: {
            mpack_write_double(&writer, value.get_double().value());
            break;
        }
        case sj::ondemand::number_type::signed_integer: {
            mpack_write_i64(&writer, value.get_int64().value());
            break;
        }
        case sj::ondemand::number_type::unsigned_integer: {
            mpack_write_u64(&writer, value.get_uint64().value());
            break;
        }
        }
        break;
    }
    default: break;
    }
}

void json_to_mpack(sj::padded_string_view doc, string_t& output, ukv_error_t* c_error) {
    sj::ondemand::parser parser;

    output.resize(doc.size(), c_error);
    return_if_error_m(c_error);

    mpack_writer_t writer;
    mpack_writer_init(&writer, output.data(), doc.size());

    auto result = parser.iterate(doc);
    mpack_build_map(&writer);
    auto object = result.get_object().value();
    auto begin = object.begin().value();
    auto end = object.end().value();
    while (begin != end) {
        auto field = *begin;
        std::string_view key = field.unescaped_key();
        mpack_write_str(&writer, key.data(), key.size());
        sample_leafs(writer, field.value().value());
        ++begin;
    }
    mpack_complete_map(&writer);

    auto end_ptr = writer.position;
    size_t new_size = end_ptr - writer.buffer;

    output.resize(new_size, c_error);
    mpack_writer_destroy(&writer);
    return_if_error_m(c_error);
}

json_t any_parse(value_view_t bytes,
                 ukv_doc_field_type_t const field_type,
                 linked_memory_lock_t& arena,
                 ukv_error_t* c_error) noexcept {

    if (field_type == ukv_doc_field_bson_k) {
        bson_t bson;
        bool success = bson_init_static(&bson, reinterpret_cast<uint8_t const*>(bytes.data()), bytes.size());
        // Using `bson_as_canonical_extended_json` is a bad idea, as it allocates dynamically.
        // Instead we will manually iterate over the document, using the "visitor" pattern
        bson_iter_t iter;
        string_t json(arena);
        json_state_t state {json, c_error, 0, true, -1};

        if (!bson_iter_init(&iter, &bson)) {
            *c_error = "Failed to parse the BSON document!";
            return {};
        }

        to_json_string(json, open_k, c_error);
        if (bson_iter_visit_all(&iter, &bson_visitor, &state) || state.error_offset != -1) {
            *c_error = "Failed to iterate the BSON document!";
            return {};
        }
        to_json_string(json, close_k, c_error);

        return json_parse({json.data(), json.size()}, arena, c_error);
    }

    if (field_type == ukv_doc_field_msgpack_k) {
        string_t json(arena);
        if (!iterate_over_mpack_data(bytes, json, c_error)) {
            *c_error = "Failed to parse the MsgPack document!";
            return {};
        }
        return json_parse({json.data(), json.size()}, arena, c_error);
    }

    if (field_type == ukv_doc_field_json_k)
        return json_parse(bytes, arena, c_error);

    // Wrapping binary data into a JSON object
    yyjson_alc allocator = wrap_allocator(arena);
    yyjson_mut_doc* doc = yyjson_mut_doc_new(&allocator);
    yyjson_mut_val* root = nullptr;
    switch (field_type) {
    case ukv_doc_field_null_k:
    case ukv_doc_field_uuid_k:
    case ukv_doc_field_f16_k:
    case ukv_doc_field_bin_k: *c_error = "Input type not supported";
    case ukv_doc_field_str_k: root = yyjson_mut_strn(doc, bytes.c_str(), bytes.size()); break;
    case ukv_doc_field_u8_k: root = yyjson_mut_uint(doc, *reinterpret_cast<uint8_t const*>(bytes.data())); break;
    case ukv_doc_field_u16_k: root = yyjson_mut_uint(doc, *reinterpret_cast<uint16_t const*>(bytes.data())); break;
    case ukv_doc_field_u32_k: root = yyjson_mut_uint(doc, *reinterpret_cast<uint32_t const*>(bytes.data())); break;
    case ukv_doc_field_u64_k: root = yyjson_mut_uint(doc, *reinterpret_cast<uint64_t const*>(bytes.data())); break;
    case ukv_doc_field_i8_k: root = yyjson_mut_sint(doc, *reinterpret_cast<int8_t const*>(bytes.data())); break;
    case ukv_doc_field_i16_k: root = yyjson_mut_sint(doc, *reinterpret_cast<int16_t const*>(bytes.data())); break;
    case ukv_doc_field_i32_k: root = yyjson_mut_sint(doc, *reinterpret_cast<int32_t const*>(bytes.data())); break;
    case ukv_doc_field_i64_k: root = yyjson_mut_sint(doc, *reinterpret_cast<int64_t const*>(bytes.data())); break;
    case ukv_doc_field_f32_k: root = yyjson_mut_real(doc, *reinterpret_cast<float const*>(bytes.data())); break;
    case ukv_doc_field_f64_k: root = yyjson_mut_real(doc, *reinterpret_cast<double const*>(bytes.data())); break;
    case ukv_doc_field_bool_k: root = yyjson_mut_bool(doc, *reinterpret_cast<bool const*>(bytes.data())); break;

    case ukv_doc_field_bson_k:
    case ukv_doc_field_json_k:
    case ukv_doc_field_msgpack_k: break;
    }
    yyjson_mut_doc_set_root(doc, root);
    json_t result;
    result.mut_handle = doc;
    return result;
}

value_view_t any_dump(json_branch_t json,
                      ukv_doc_field_type_t const field_type,
                      linked_memory_lock_t& arena,
                      growing_tape_t& output,
                      ukv_error_t* c_error) noexcept {

    if (field_type == ukv_doc_field_str_k) {
        ukv_octet_t dummy;
        printed_number_buffer_t print_buffer;
        auto str = json_to_string(json.punned(), 0, dummy, dummy, dummy, print_buffer);
        auto result = output.push_back(str, c_error);
        output.add_terminator(byte_t {0}, c_error);
        return result;
    }

    else if (field_type == ukv_doc_field_json_k)
        return json_dump(json, arena, output, c_error);

    *c_error = "Output type not supported!";
    return {};
}

/*********************************************************/
/*****************	 Primary Functions	  ****************/
/*********************************************************/

void modify_field( //
    yyjson_mut_doc* original_doc,
    yyjson_mut_val* modifier,
    ukv_str_view_t field,
    doc_modification_t const c_modification,
    ukv_error_t* c_error) {

    std::string_view json_ptr(field);
    auto last_key_pos = json_ptr.rfind('/');
    auto last_key_or_idx = json_ptr.substr(last_key_pos + 1);
    auto is_idx = std::all_of(last_key_or_idx.begin(), last_key_or_idx.end(), [](char c) { return std::isdigit(c); });

    yyjson_mut_val* val = json_lookupn(original_doc->root, json_ptr.data(), last_key_pos);
    return_error_if_m(val, c_error, 0, "Invalid field!");

    if (yyjson_mut_is_arr(val)) {
        return_error_if_m(is_idx || last_key_or_idx == "-", c_error, 0, "Invalid field!");
        size_t idx = 0;
        std::from_chars(last_key_or_idx.begin(), last_key_or_idx.end(), idx);
        if (c_modification == doc_modification_t::merge_k) {
            yyjson_mut_val* mergeable = yyjson_mut_arr_get(val, idx);
            return_error_if_m(mergeable, c_error, 0, "Invalid field!");
            yyjson_mut_val* merge_result = yyjson_mut_merge_patch(original_doc, mergeable, modifier);
            return_error_if_m(merge_result, c_error, 0, "Failed To Merge!");
            return_error_if_m(yyjson_mut_arr_replace(val, idx, merge_result), c_error, 0, "Failed To Merge!");
        }
        else if (c_modification == doc_modification_t::insert_k) {
            auto result = is_idx //
                              ? yyjson_mut_arr_insert(val, modifier, idx)
                              : yyjson_mut_arr_add_val(val, modifier);
            return_error_if_m(result, c_error, 0, "Failed To Insert!");
        }
        else if (c_modification == doc_modification_t::remove_k) {
            return_error_if_m(yyjson_mut_arr_remove(val, idx), c_error, 0, "Failed To Remove!");
        }
        else if (c_modification == doc_modification_t::update_k) {
            return_error_if_m(yyjson_mut_arr_replace(val, idx, modifier), c_error, 0, "Failed To Update!");
        }
        else if (c_modification == doc_modification_t::upsert_k) {
            auto result = yyjson_mut_arr_get(val, idx) //
                              ? yyjson_mut_arr_replace(val, idx, modifier) != nullptr
                              : yyjson_mut_arr_append(val, modifier);
            return_error_if_m(result, c_error, 0, "Failed To Upsert!");
        }
        else {
            return_error_m(c_error, "Invalid Modification Mode!");
        }
    }
    else if (yyjson_mut_is_obj(val)) {
        if (c_modification == doc_modification_t::merge_k) {
            yyjson_mut_val* mergeable = yyjson_mut_obj_getn(val, last_key_or_idx.data(), last_key_or_idx.size());
            yyjson_mut_val* merge_result = yyjson_mut_merge_patch(original_doc, mergeable, modifier);
            yyjson_mut_val* key = yyjson_mut_strncpy(original_doc, last_key_or_idx.data(), last_key_or_idx.size());
            yyjson_mut_obj_replace(val, key, merge_result);
        }
        else if (c_modification == doc_modification_t::insert_k) {
            yyjson_mut_val* key = yyjson_mut_strncpy(original_doc, last_key_or_idx.data(), last_key_or_idx.size());
            return_error_if_m(yyjson_mut_obj_add(val, key, modifier), c_error, 0, "Failed To Insert!");
        }
        else if (c_modification == doc_modification_t::remove_k) {
            yyjson_mut_val* key = yyjson_mut_strncpy(original_doc, last_key_or_idx.data(), last_key_or_idx.size());
            return_error_if_m(yyjson_mut_obj_remove(val, key), c_error, 0, "Failed To Insert!");
        }
        else if (c_modification == doc_modification_t::update_k) {
            yyjson_mut_val* key = yyjson_mut_strncpy(original_doc, last_key_or_idx.data(), last_key_or_idx.size());
            return_error_if_m(yyjson_mut_obj_replace(val, key, modifier), c_error, 0, "Failed To Update!");
        }
        else if (c_modification == doc_modification_t::upsert_k) {
            if (yyjson_mut_obj_get(val, last_key_or_idx.data())) {
                yyjson_mut_val* key = yyjson_mut_strncpy(original_doc, last_key_or_idx.data(), last_key_or_idx.size());
                return_error_if_m(yyjson_mut_obj_replace(val, key, modifier), c_error, 0, "Failed To Update!");
            }
            else {
                yyjson_mut_val* key = yyjson_mut_strncpy(original_doc, last_key_or_idx.data(), last_key_or_idx.size());
                return_error_if_m(yyjson_mut_obj_add(val, key, modifier), c_error, 0, "Failed To Update!");
            }
        }
        else {
            return_error_m(c_error, "Invalid Modification Mode!");
        }
    }
}

ukv_str_view_t field_concat(ukv_str_view_t field,
                            ukv_str_view_t suffix,
                            linked_memory_lock_t& arena,
                            ukv_error_t* c_error) {
    auto field_len = field ? std::strlen(field) : 0;
    auto suffix_len = suffix ? std::strlen(suffix) : 0;

    if (!(field_len | suffix_len))
        return nullptr;
    if (!field_len)
        return suffix;
    if (!suffix_len)
        return field;

    auto result = arena.alloc<char>(field_len + suffix_len + 1, c_error).begin();
    std::memcpy(result, field, field_len);
    std::memcpy(result + field_len, suffix, suffix_len);
    result[field_len + suffix_len] = '\0';
    return result;
}

void patch( //
    yyjson_mut_doc* original_doc,
    yyjson_mut_val* patch_doc,
    ukv_str_view_t field,
    linked_memory_lock_t& arena,
    ukv_error_t* c_error) {

    return_error_if_m(yyjson_mut_is_arr(patch_doc), c_error, 0, "Invalid Patch Doc!");
    yyjson_mut_val* obj;
    yyjson_mut_arr_iter arr_iter;
    yyjson_mut_arr_iter_init(patch_doc, &arr_iter);
    while ((obj = yyjson_mut_arr_iter_next(&arr_iter))) {
        return_error_if_m(yyjson_mut_is_obj(obj), c_error, 0, "Invalid Patch Doc!");
        yyjson_mut_obj_iter obj_iter;
        yyjson_mut_obj_iter_init(obj, &obj_iter);
        yyjson_mut_val* op = yyjson_mut_obj_iter_get(&obj_iter, "op");
        return_error_if_m(op, c_error, 0, "Invalid Patch Doc!");
        if (yyjson_mut_equals_str(op, "add")) {
            return_error_if_m((yyjson_mut_obj_size(obj) == 3), c_error, 0, "Invalid Patch Doc!");
            yyjson_mut_val* path = yyjson_mut_obj_iter_get(&obj_iter, "path");
            return_error_if_m(path, c_error, 0, "Invalid Patch Doc!");
            yyjson_mut_val* value = yyjson_mut_obj_iter_get(&obj_iter, "value");
            return_error_if_m(value, c_error, 0, "Invalid Patch Doc!");
            auto nested_path = field_concat(field, yyjson_mut_get_str(path), arena, c_error);
            return_if_error_m(c_error);
            nested_path ? modify_field(original_doc, value, nested_path, doc_modification_t::insert_k, c_error)
                        : yyjson_mut_doc_set_root(original_doc, value);
        }
        else if (yyjson_mut_equals_str(op, "remove")) {
            return_error_if_m((yyjson_mut_obj_size(obj) == 2), c_error, 0, "Invalid Patch Doc!");
            yyjson_mut_val* path = yyjson_mut_obj_iter_get(&obj_iter, "path");
            return_error_if_m(path, c_error, 0, "Invalid Patch Doc!");
            auto nested_path = field_concat(field, yyjson_mut_get_str(path), arena, c_error);
            return_if_error_m(c_error);
            nested_path ? modify_field(original_doc, nullptr, nested_path, doc_modification_t::remove_k, c_error)
                        : yyjson_mut_doc_set_root(original_doc, NULL);
        }
        else if (yyjson_mut_equals_str(op, "replace")) {
            return_error_if_m((yyjson_mut_obj_size(obj) == 3), c_error, 0, "Invalid Patch Doc!");
            yyjson_mut_val* path = yyjson_mut_obj_iter_get(&obj_iter, "path");
            return_error_if_m(path, c_error, 0, "Invalid Patch Doc!");
            yyjson_mut_val* value = yyjson_mut_obj_iter_get(&obj_iter, "value");
            return_error_if_m(value, c_error, 0, "Invalid Patch Doc!");
            auto nested_path = field_concat(field, yyjson_mut_get_str(path), arena, c_error);
            return_if_error_m(c_error);
            nested_path ? modify_field(original_doc, value, nested_path, doc_modification_t::update_k, c_error)
                        : yyjson_mut_doc_set_root(original_doc, value);
        }
        else if (yyjson_mut_equals_str(op, "copy")) {
            return_error_if_m((yyjson_mut_obj_size(obj) == 3), c_error, 0, "Invalid Patch Doc!");
            yyjson_mut_val* path = yyjson_mut_obj_iter_get(&obj_iter, "path");
            return_error_if_m(path, c_error, 0, "Invalid Patch Doc!");
            yyjson_mut_val* from = yyjson_mut_obj_iter_get(&obj_iter, "from");
            return_error_if_m(from, c_error, 0, "Invalid Patch Doc!");
            yyjson_mut_val* value =
                yyjson_mut_val_mut_copy(original_doc, json_lookup(original_doc->root, yyjson_mut_get_str(from)));
            return_error_if_m(value, c_error, 0, "Invalid Patch Doc!");
            auto nested_path = field_concat(field, yyjson_mut_get_str(path), arena, c_error);
            return_if_error_m(c_error);
            modify_field(original_doc, value, nested_path, doc_modification_t::upsert_k, c_error);
        }
        else if (yyjson_mut_equals_str(op, "move")) {
            return_error_if_m((yyjson_mut_obj_size(obj) == 3), c_error, 0, "Invalid Patch Doc!");
            yyjson_mut_val* path = yyjson_mut_obj_iter_get(&obj_iter, "path");
            return_error_if_m(path, c_error, 0, "Invalid Patch Doc!");
            yyjson_mut_val* from = yyjson_mut_obj_iter_get(&obj_iter, "from");
            return_error_if_m(from, c_error, 0, "Invalid Patch Doc!");
            yyjson_mut_val* value =
                yyjson_mut_val_mut_copy(original_doc, json_lookup(original_doc->root, yyjson_mut_get_str(from)));
            return_error_if_m(value, c_error, 0, "Invalid Patch Doc!");
            auto nested_from_path = field_concat(field, yyjson_mut_get_str(from), arena, c_error);
            return_if_error_m(c_error);
            modify_field(original_doc, nullptr, nested_from_path, doc_modification_t::remove_k, c_error);
            auto nested_to_path = field_concat(field, yyjson_mut_get_str(path), arena, c_error);
            return_if_error_m(c_error);
            modify_field(original_doc, value, nested_to_path, doc_modification_t::upsert_k, c_error);
        }
    }
}

void modify( //
    json_t& original,
    yyjson_mut_val* modifier,
    ukv_str_view_t field,
    doc_modification_t const c_modification,
    linked_memory_lock_t& arena,
    ukv_error_t* c_error) {

    if (!original.mut_handle) {
        original.mut_handle = yyjson_mut_doc_new(nullptr);
        original.mut_handle->root = yyjson_mut_val_mut_copy(original.mut_handle, modifier);
        return;
    }

    if (field && c_modification != doc_modification_t::patch_k) {
        modify_field(original.mut_handle, modifier, field, c_modification, c_error);
        return_error_if_m(original.mut_handle->root, c_error, 0, "Failed To Modify!");
        return;
    }

    if (c_modification == doc_modification_t::merge_k)
        original.mut_handle->root = yyjson_mut_merge_patch(original.mut_handle, original.mut_handle->root, modifier);

    else if (c_modification == doc_modification_t::patch_k)
        patch(original.mut_handle, modifier, field, arena, c_error);

    else
        original.mut_handle->root = yyjson_mut_val_mut_copy(original.mut_handle, modifier);

    return_error_if_m(original.mut_handle->root, c_error, 0, "Failed To Modify!");
}

template <typename callback_at>
void read_unique_docs( //
    ukv_database_t const c_db,
    ukv_transaction_t const c_txn,
    places_arg_t const& places,
    ukv_options_t const c_options,
    linked_memory_lock_t& arena,
    places_arg_t& unique_places,
    ukv_error_t* c_error,
    callback_at callback) noexcept {

    ukv_byte_t* found_binary_begin {};
    ukv_length_t* found_binary_offs {};
    ukv_length_t* found_binary_lens {};
    ukv_read_t read {};
    read.db = c_db;
    read.error = c_error;
    read.transaction = c_txn;
    read.arena = arena;
    read.options = c_options;
    read.tasks_count = places.count;
    read.collections = places.collections_begin.get();
    read.collections_stride = places.collections_begin.stride();
    read.keys = places.keys_begin.get();
    read.keys_stride = places.keys_begin.stride();
    read.offsets = &found_binary_offs;
    read.lengths = &found_binary_lens;
    read.values = &found_binary_begin;

    ukv_read(&read);

    auto found_binaries = joined_blobs_t(places.count, found_binary_offs, found_binary_begin);
    auto found_binary_it = found_binaries.begin();

    ukv_length_t max_length =
        *std::max_element(found_binary_lens, found_binary_lens + places.count, [](ukv_length_t lhs, ukv_length_t rhs) {
            return ((lhs < rhs) | (lhs == ukv_length_missing_k)) & (rhs != ukv_length_missing_k);
        });

    if (max_length == ukv_length_missing_k) {
        for (std::size_t task_idx = 0; task_idx != places.size(); ++task_idx, ++found_binary_it)
            callback(task_idx, {}, value_view_t::make_empty());
        return;
    }

    auto document = arena.alloc<byte_t>(max_length + sj::SIMDJSON_PADDING, c_error);
    return_if_error_m(c_error);

    for (std::size_t task_idx = 0; task_idx != places.size(); ++task_idx, ++found_binary_it) {
        value_view_t binary_doc = *found_binary_it;
        std::memcpy(document.begin(), binary_doc.data(), binary_doc.size());
        std::memset(document.begin() + binary_doc.size(), 0, sj::SIMDJSON_PADDING);
        ukv_str_view_t field = places.fields_begin ? places.fields_begin[task_idx] : nullptr;
        callback(task_idx, field, value_view_t(document.begin(), binary_doc.size()));
    }

    unique_places = places;
}

template <typename callback_at>
void read_modify_unique_docs( //
    ukv_database_t const c_db,
    ukv_transaction_t const c_txn,
    places_arg_t const& places,
    ukv_options_t const c_options,
    doc_modification_t const c_modification,
    linked_memory_lock_t& arena,
    places_arg_t& unique_places,
    ukv_error_t* c_error,
    callback_at callback) noexcept {

    if (c_modification == doc_modification_t::nothing_k)
        return read_unique_docs(c_db, c_txn, places, c_options, arena, unique_places, c_error, callback);

    auto has_fields = places.fields_begin && (!places.fields_begin.repeats() || *places.fields_begin);
    bool need_values =
        has_fields || c_modification == doc_modification_t::patch_k || c_modification == doc_modification_t::merge_k;

    if (need_values) {
        ukv_byte_t* found_binary_begin {};
        ukv_length_t* found_binary_offs {};
        ukv_read_t read {};
        read.db = c_db;
        read.error = c_error;
        read.transaction = c_txn;
        read.arena = arena;
        read.options = c_options;
        read.tasks_count = places.count;
        read.collections = places.collections_begin.get();
        read.collections_stride = places.collections_begin.stride();
        read.keys = places.keys_begin.get();
        read.keys_stride = places.keys_begin.stride();
        read.offsets = &found_binary_offs;
        read.values = &found_binary_begin;

        ukv_read(&read);
        return_if_error_m(c_error);

        auto found_binaries = joined_blobs_t(places.count, found_binary_offs, found_binary_begin);
        auto found_binary_it = found_binaries.begin();

        for (std::size_t task_idx = 0; task_idx != places.size(); ++task_idx, ++found_binary_it) {

            return_error_if_m(has_fields || c_modification != doc_modification_t::insert_k,
                              c_error,
                              0,
                              "Key Already Exists!");
            ukv_str_view_t field = places.fields_begin ? places.fields_begin[task_idx] : nullptr;
            value_view_t binary_doc = *found_binary_it;
            callback(task_idx, field, binary_doc);
            return_if_error_m(c_error);
        }
    }
    else {
        ukv_octet_t* found_presences {};
        ukv_read_t read {};
        read.db = c_db;
        read.error = c_error;
        read.transaction = c_txn;
        read.arena = arena;
        read.options = c_options;
        read.tasks_count = places.count;
        read.collections = places.collections_begin.get();
        read.collections_stride = places.collections_begin.stride();
        read.keys = places.keys_begin.get();
        read.keys_stride = places.keys_begin.stride();
        read.presences = &found_presences;

        ukv_read(&read);
        return_if_error_m(c_error);

        bits_view_t presents {found_presences};
        for (std::size_t task_idx = 0; task_idx != places.size(); ++task_idx) {
            ukv_str_view_t field = places.fields_begin ? places.fields_begin[task_idx] : nullptr;
            return_error_if_m(presents[task_idx] || !has_fields, c_error, 0, "Key Not Exists!");
            return_error_if_m(!presents[task_idx] || c_modification != doc_modification_t::insert_k,
                              c_error,
                              0,
                              "Invalid Arguments!");
            callback(task_idx, field, value_view_t::make_empty());
            return_if_error_m(c_error);
        }
    }

    unique_places = places;
}

template <typename callback_at>
void read_modify_docs( //
    ukv_database_t const c_db,
    ukv_transaction_t const c_txn,
    places_arg_t const& places,
    ukv_options_t const c_options,
    doc_modification_t const c_modification,
    linked_memory_lock_t& arena,
    places_arg_t& unique_places,
    ukv_error_t* c_error,
    callback_at callback) {

    // Handle the common case of requesting the non-colliding
    // all-ascending input sequences of document IDs received
    // during scans without the sort and extra memory.
    if (all_ascending(places.keys_begin, places.count))
        return read_modify_unique_docs(c_db,
                                       c_txn,
                                       places,
                                       c_options,
                                       c_modification,
                                       arena,
                                       unique_places,
                                       c_error,
                                       callback);

    // If it's not one of the trivial consecutive lookups, we want
    // to sort & deduplicate the entries to minimize the random reads
    // from disk.
    auto unique_col_keys = arena.alloc<collection_key_t>(places.count, c_error);
    return_if_error_m(c_error);

    transform_n(places, places.count, unique_col_keys, std::mem_fn(&place_t::collection_key));
    unique_col_keys = {unique_col_keys.begin(), sort_and_deduplicate(unique_col_keys.begin(), unique_col_keys.end())};

    // There is a chance, all the entries are unique.
    // In such case, let's free-up the memory.
    if (unique_col_keys.size() == places.count)
        return read_modify_unique_docs(c_db,
                                       c_txn,
                                       places,
                                       c_options,
                                       c_modification,
                                       arena,
                                       unique_places,
                                       c_error,
                                       callback);

    // Otherwise, let's retrieve the sublist of unique docs,
    // which may be in a very different order from original.
    ukv_byte_t* found_binary_begin = nullptr;
    ukv_length_t* found_binary_offs = nullptr;
    auto unique_col_keys_strided = strided_range(unique_col_keys.begin(), unique_col_keys.end()).immutable();
    unique_places.collections_begin = unique_col_keys_strided.members(&collection_key_t::collection).begin();
    unique_places.keys_begin = unique_col_keys_strided.members(&collection_key_t::key).begin();
    unique_places.fields_begin = {};
    unique_places.count = static_cast<ukv_size_t>(unique_col_keys.size());
    ukv_read_t read {};
    read.db = c_db;
    read.error = c_error;
    read.transaction = c_txn;
    read.arena = arena;
    read.options = c_options;
    read.tasks_count = unique_places.count;
    read.collections = unique_places.collections_begin.get();
    read.collections_stride = unique_places.collections_begin.stride();
    read.keys = unique_places.keys_begin.get();
    read.keys_stride = unique_places.keys_begin.stride();
    read.offsets = &found_binary_offs;
    read.values = &found_binary_begin;

    ukv_read(&read);
    return_if_error_m(c_error);

    // We will later need to locate the data for every separate request.
    // Doing it in O(N) tape iterations every time is too slow.
    // Once we transform to inclusive sums, it will be O(1).
    //      inplace_inclusive_prefix_sum(found_binary_lens, found_binary_lens + found_binary_count);
    // Alternatively we can compensate it with additional memory:

    // Parse all the unique documents
    auto found_binaries = joined_blobs_t(places.count, found_binary_offs, found_binary_begin);

    // Join docs and fields with binary search
    for (std::size_t task_idx = 0; task_idx != places.size(); ++task_idx) {
        auto place = places[task_idx];
        auto parsed_idx = offset_in_sorted(unique_col_keys, place.collection_key());

        value_view_t binary_doc = found_binaries[parsed_idx];
        callback(task_idx, place.field, binary_doc);
    }
}

void read_modify_write( //
    ukv_database_t const c_db,
    ukv_transaction_t const c_txn,
    places_arg_t const& places,
    contents_arg_t const& contents,
    ukv_options_t const c_options,
    doc_modification_t const c_modification,
    ukv_doc_field_type_t const c_type,
    linked_memory_lock_t& arena,
    ukv_error_t* c_error) noexcept {

    growing_tape_t growing_tape {arena};
    growing_tape.reserve(places.size(), c_error);
    return_if_error_m(c_error);

    yyjson_alc allocator = wrap_allocator(arena);
    auto safe_callback = [&](ukv_size_t task_idx, ukv_str_view_t field, value_view_t binary_doc) {
        json_t parsed = any_parse(binary_doc, internal_format_k, arena, c_error);

        // This error is extremely unlikely, as we have previously accepted the data into the store.
        return_if_error_m(c_error);
        if (!parsed.mut_handle)
            parsed.mut_handle = yyjson_doc_mut_copy(parsed.handle, &allocator);

        json_t parsed_task = any_parse(contents[task_idx], c_type, arena, c_error);
        return_if_error_m(c_error);

        // Perform modifications
        modify(parsed, parsed_task.mut_handle->root, field, c_modification, arena, c_error);
        any_dump({nullptr, parsed.mut_handle->root}, internal_format_k, arena, growing_tape, c_error);
        return_if_error_m(c_error);
    };

    places_arg_t unique_places;
    auto opts = c_txn ? ukv_options_t(c_options & ~ukv_option_transaction_dont_watch_k) : c_options;
    read_modify_docs(c_db, c_txn, places, opts, c_modification, arena, unique_places, c_error, safe_callback);
    return_if_error_m(c_error);

    // By now, the tape contains concatenated updates docs:
    ukv_byte_t* tape_begin = reinterpret_cast<ukv_byte_t*>(growing_tape.contents().begin().get());
    ukv_write_t write {};
    write.db = c_db;
    write.error = c_error;
    write.transaction = c_txn;
    write.arena = arena;
    write.options = c_options;
    write.tasks_count = unique_places.count;
    write.collections = unique_places.collections_begin.get();
    write.collections_stride = unique_places.collections_begin.stride();
    write.keys = unique_places.keys_begin.get();
    write.keys_stride = unique_places.keys_begin.stride();
    write.offsets = growing_tape.offsets().begin().get();
    write.offsets_stride = growing_tape.offsets().stride();
    write.lengths = growing_tape.lengths().begin().get();
    write.lengths_stride = growing_tape.lengths().stride();
    write.values = &tape_begin;

    ukv_write(&write);
}

void ukv_docs_write(ukv_docs_write_t* c_ptr) {

    ukv_docs_write_t& c = *c_ptr;
    if (!c.tasks_count)
        return;

    return_error_if_m(c.db, c.error, uninitialized_state_k, "DataBase is uninitialized");
    linked_memory_lock_t arena = linked_memory(c.arena, c.options, c.error);
    return_if_error_m(c.error);

    ptr_range_gt<ukv_key_t> tape;
    if (!c.keys) {
        return_error_if_m(c.values, c.error, uninitialized_state_k, "Keys and values is uninitialized");

        tape = arena.alloc<ukv_key_t>(c.tasks_count, c.error);
        strided_iterator_gt<ukv_bytes_cptr_t const> vals {c.values, c.values_stride};
        strided_iterator_gt<ukv_length_t const> lens {c.lengths, c.lengths_stride};

        simdjson::ondemand::parser parser;
        for (size_t idx = 0; idx < c.tasks_count; ++idx, ++vals, ++lens) {
            simdjson::ondemand::document doc = parser.iterate(*vals, *lens, 1000000ul);
            simdjson::ondemand::object data = doc.get_object().value();

            auto result = reset(data)[c.id_field];
            return_error_if_m((simdjson::SUCCESS == result.error()),
                            c.error,
                            uninitialized_state_k,
                            "Keys and values is uninitialized");

            tape[idx] = result;
        }
        c.keys_stride = sizeof(ukv_key_t);
    }
    // If user wants the entire doc in the same format, as the one we use internally,
    // this request can be passed entirely to the underlying Key-Value store.
    strided_iterator_gt<ukv_str_view_t const> fields {c.fields, c.fields_stride};
    auto has_fields = fields && (!fields.repeats() || *fields);
    strided_iterator_gt<ukv_collection_t const> collections {c.collections, c.collections_stride};
    strided_iterator_gt<ukv_key_t const> keys {c.keys ? c.keys : tape.begin(), c.keys_stride};
    bits_view_t presences {c.presences};
    strided_iterator_gt<ukv_length_t const> offs {c.offsets, c.offsets_stride};
    strided_iterator_gt<ukv_length_t const> lens {c.lengths, c.lengths_stride};
    strided_iterator_gt<ukv_bytes_cptr_t const> vals {c.values, c.values_stride};
    places_arg_t places {collections, keys, fields, c.tasks_count};
    contents_arg_t contents {presences, offs, lens, vals, c.tasks_count};

    if (has_fields || c.type != internal_format_k || c.modification != ukv_doc_modify_upsert_k)
        return read_modify_write(c.db,
                                 c.transaction,
                                 places,
                                 contents,
                                 c.options,
                                 static_cast<doc_modification_t>(c.modification),
                                 c.type,
                                 arena,
                                 c.error);

    // Validate JSONs Before Write
    ukv_length_t max_length = 0;
    for (std::size_t i = 0; i != contents.size(); ++i) {
        if (max_length < contents[i].size() && contents[i].size() != ukv_length_missing_k)
            max_length = contents[i].size();
    }

    auto document = arena.alloc<byte_t>(max_length + sj::SIMDJSON_PADDING, c.error);
    return_if_error_m(c.error);

    sj::dom::parser parser;
    for (std::size_t i = 0; i < contents.size(); ++i) {
        std::memcpy(document.begin(), contents[i].data(), contents[i].size());
        std::memset(document.begin() + contents[i].size(), 0, sj::SIMDJSON_PADDING);
        auto result = parser.parse((const char*)document.begin(), contents[i].size(), false);
        return_error_if_m(result.error() == sj::SUCCESS, c.error, 0, "Invalid Json!");
    }

<<<<<<< HEAD
    ukv_write_t write {
        .db = c.db,
        .error = c.error,
        .transaction = c.transaction,
        .arena = arena,
        .options = c.options,
        .tasks_count = c.tasks_count,
        .collections = c.collections,
        .collections_stride = c.collections_stride,
        .keys = c.keys ? c.keys : tape.begin(),
        .keys_stride = c.keys_stride,
        .presences = c.presences,
        .offsets = c.offsets,
        .offsets_stride = c.offsets_stride,
        .lengths = c.lengths,
        .lengths_stride = c.lengths_stride,
        .values = c.values,
        .values_stride = c.values_stride,
    };
=======
    ukv_write_t write {};
    write.db = c.db;
    write.error = c.error;
    write.transaction = c.transaction;
    write.arena = arena;
    write.options = c.options;
    write.tasks_count = c.tasks_count;
    write.collections = c.collections;
    write.collections_stride = c.collections_stride;
    write.keys = c.keys;
    write.keys_stride = c.keys_stride;
    write.presences = c.presences;
    write.offsets = c.offsets;
    write.offsets_stride = c.offsets_stride;
    write.lengths = c.lengths;
    write.lengths_stride = c.lengths_stride;
    write.values = c.values;
    write.values_stride = c.values_stride;
>>>>>>> 966ea625

    ukv_write(&write);
}

void ukv_docs_read(ukv_docs_read_t* c_ptr) {

    ukv_docs_read_t& c = *c_ptr;
    if (!c.tasks_count)
        return;

    linked_memory_lock_t arena = linked_memory(c.arena, c.options, c.error);
    return_if_error_m(c.error);

    // If user wants the entire doc in the same format, as the one we use internally,
    // this request can be passed entirely to the underlying Key-Value store.
    strided_iterator_gt<ukv_str_view_t const> fields {c.fields, c.fields_stride};
    auto has_fields = fields && (!fields.repeats() || *fields);
    if (!has_fields && c.type == internal_format_k) {
        ukv_read_t read {};
        read.db = c.db;
        read.error = c.error;
        read.transaction = c.transaction;
        read.arena = arena;
        read.options = c.options;
        read.tasks_count = c.tasks_count;
        read.collections = c.collections;
        read.collections_stride = c.collections_stride;
        read.keys = c.keys;
        read.keys_stride = c.keys_stride;
        read.presences = c.presences;
        read.offsets = c.offsets;
        read.lengths = c.lengths;
        read.values = c.values;

        return ukv_read(&read);
    }

    return_error_if_m(c.db, c.error, uninitialized_state_k, "DataBase is uninitialized");

    strided_iterator_gt<ukv_collection_t const> collections {c.collections, c.collections_stride};
    strided_iterator_gt<ukv_key_t const> keys {c.keys, c.keys_stride};
    places_arg_t places {collections, keys, fields, c.tasks_count};

    // Now, we need to parse all the entries to later export them into a target format.
    // Potentially sampling certain sub-fields again along the way.
    growing_tape_t growing_tape {arena};
    growing_tape.reserve(places.size(), c.error);
    return_if_error_m(c.error);
    sj::ondemand::parser parser;

    auto safe_callback = [&](ukv_size_t, ukv_str_view_t field, value_view_t binary_doc) {
        if (binary_doc.empty()) {
            growing_tape.push_back(binary_doc, c.error);
            return;
        }

        std::string_view result;
        auto padded_doc =
            sj::padded_string_view(binary_doc.c_str(), binary_doc.size(), binary_doc.size() + sj::SIMDJSON_PADDING);

        string_t output {arena};
        if (c.type == ukv_doc_field_msgpack_k) {
            json_to_mpack(padded_doc, output, c.error);
            result = {output.data(), output.size()};
        }
        else if (c.type == ukv_doc_field_bson_k) {
            bson_error_t error;
            bson_t* b = bson_new_from_json((uint8_t*)binary_doc.c_str(), -1, &error);
            result = {(const char*)bson_get_data(b), b->len};
            growing_tape.push_back(result, c.error);
            growing_tape.add_terminator(byte_t {0}, c.error);
            return_if_error_m(c.error);
            bson_clear(&b);
            return;
        }
        else {
            auto maybe_doc = parser.iterate(padded_doc);
            return_error_if_m(maybe_doc.error() == sj::SUCCESS, c.error, 0, "Fail To Parse Document!");
            printed_number_buffer_t print_buffer;
            if (maybe_doc.value().is_scalar())
                result = get_value(maybe_doc.value(), c.type, print_buffer);
            else {
                auto parsed = maybe_doc.value().get_value();
                auto branch = simdjson_lookup(parsed.value(), field);
                result = get_value(branch, c.type, print_buffer);
            }
        }
        growing_tape.push_back(result, c.error);
        growing_tape.add_terminator(byte_t {0}, c.error);
        return_if_error_m(c.error);
    };

    places_arg_t unique_places;
    read_modify_docs(c.db,
                     c.transaction,
                     places,
                     c.options,
                     doc_modification_t::nothing_k,
                     arena,
                     unique_places,
                     c.error,
                     safe_callback);

    if (c.offsets)
        *c.offsets = growing_tape.offsets().begin().get();
    if (c.lengths)
        *c.lengths = growing_tape.lengths().begin().get();
    if (c.values)
        *c.values = reinterpret_cast<ukv_byte_t*>(growing_tape.contents().begin().get());
}

/*********************************************************/
/*****************	 Tabular Exports	  ****************/
/*********************************************************/

void gist_recursively(yyjson_val* node,
                      field_path_buffer_t& path,
                      uninitialized_array_gt<std::string_view>& sorted_paths,
                      growing_tape_t& exported_paths,
                      ukv_error_t* c_error) {

    auto path_len = std::strlen(path);
    auto constexpr slash_len = 1;
    auto constexpr terminator_len = 1;

    if (yyjson_is_obj(node)) {
        yyjson_val *key, *val;
        yyjson_obj_iter iter;
        yyjson_obj_iter_init(node, &iter);
        while ((key = yyjson_obj_iter_next(&iter)) && !*c_error) {
            val = yyjson_obj_iter_get_val(key);
            char const* key_name = yyjson_get_str(key);
            size_t key_len = yyjson_get_len(key);
            if (path_len + slash_len + key_len + terminator_len >= field_path_len_limit_k) {
                *c_error = "Path is too long!";
                return;
            }

            path[path_len] = '/';
            std::memcpy(path + path_len + slash_len, key_name, key_len);
            path[path_len + slash_len + key_len] = 0;
            gist_recursively(val, path, sorted_paths, exported_paths, c_error);
        }
        path[path_len] = 0;
    }
    else if (yyjson_is_arr(node)) {
        std::size_t idx = 0;
        yyjson_val* val;
        yyjson_arr_iter iter;
        yyjson_arr_iter_init(node, &iter);
        while ((val = yyjson_arr_iter_next(&iter)) && !*c_error) {

            path[path_len] = '/';
            auto result = print_number(path + path_len + slash_len, path + field_path_len_limit_k, idx);
            if (result.empty()) {
                *c_error = "Path is too long!";
                return;
            }

            gist_recursively(val, path, sorted_paths, exported_paths, c_error);
            ++idx;
        }
        path[path_len] = 0;
    }
    else {

        std::string_view path_str = std::string_view(path, path_len);
        std::size_t idx = std::lower_bound(sorted_paths.begin(), sorted_paths.end(), path_str) - sorted_paths.begin();
        if (idx != sorted_paths.size() && sorted_paths[idx] == path_str)
            // This same path is already exported
            return;

        auto exported_path = exported_paths.push_back(path, c_error);
        return_if_error_m(c_error);
        exported_paths.add_terminator(byte_t {0}, c_error);
        return_if_error_m(c_error);

        path_str = std::string_view(exported_path.c_str(), exported_path.size());
        sorted_paths.insert(idx, &path_str, &path_str + 1, c_error);
    }
}

void ukv_docs_gist(ukv_docs_gist_t* c_ptr) {

    ukv_docs_gist_t& c = *c_ptr;
    if (!c.docs_count)
        return;

    linked_memory_lock_t arena = linked_memory(c.arena, c.options, c.error);
    return_if_error_m(c.error);

    ukv_byte_t* found_binary_begin {};
    ukv_length_t* found_binary_offs {};
    ukv_read_t read {};
    read.db = c.db;
    read.error = c.error;
    read.transaction = c.transaction;
    read.arena = arena;
    read.options = c.options;
    read.tasks_count = c.docs_count;
    read.collections = c.collections;
    read.collections_stride = c.collections_stride;
    read.keys = c.keys;
    read.keys_stride = c.keys_stride;
    read.presences = nullptr;
    read.offsets = &found_binary_offs;
    read.lengths = nullptr;
    read.values = &found_binary_begin;

    ukv_read(&read);
    return_if_error_m(c.error);

    strided_iterator_gt<ukv_collection_t const> collections {c.collections, c.collections_stride};
    strided_iterator_gt<ukv_key_t const> keys {c.keys, c.keys_stride};

    joined_blobs_t found_binaries {c.docs_count, found_binary_offs, found_binary_begin};
    joined_blobs_iterator_t found_binary_it = found_binaries.begin();

    // Export all the elements into a heap-allocated hash-set, keeping only unique entries
    field_path_buffer_t field_name = {0};
    uninitialized_array_gt<std::string_view> sorted_paths(arena);
    growing_tape_t exported_paths(arena);
    for (ukv_size_t doc_idx = 0; doc_idx != c.docs_count; ++doc_idx, ++found_binary_it) {
        value_view_t binary_doc = *found_binary_it;
        if (!binary_doc)
            continue;

        json_t doc = any_parse(binary_doc, internal_format_k, arena, c.error);
        return_if_error_m(c.error);
        if (!doc)
            continue;

        yyjson_val* root = yyjson_doc_get_root(doc.handle);
        gist_recursively(root, field_name, sorted_paths, exported_paths, c.error);
        return_if_error_m(c.error);
    }

    if (c.fields_count)
        *c.fields_count = static_cast<ukv_size_t>(sorted_paths.size());
    if (c.offsets)
        *c.offsets = exported_paths.offsets().begin().get();
    if (c.fields)
        *c.fields = reinterpret_cast<ukv_char_t*>(exported_paths.contents().begin().get());
}

std::size_t doc_field_size_bytes(ukv_doc_field_type_t type) {
    switch (type) {
    default: return 0;
    case ukv_doc_field_null_k: return 0;
    case ukv_doc_field_bool_k: return 1;
    case ukv_doc_field_uuid_k: return 16;

    case ukv_doc_field_i8_k: return 1;
    case ukv_doc_field_i16_k: return 2;
    case ukv_doc_field_i32_k: return 4;
    case ukv_doc_field_i64_k: return 8;

    case ukv_doc_field_u8_k: return 1;
    case ukv_doc_field_u16_k: return 2;
    case ukv_doc_field_u32_k: return 4;
    case ukv_doc_field_u64_k: return 8;

    case ukv_doc_field_f16_k: return 2;
    case ukv_doc_field_f32_k: return 4;
    case ukv_doc_field_f64_k: return 8;

    // Offsets and lengths:
    case ukv_doc_field_bin_k: return 8;
    case ukv_doc_field_str_k: return 8;
    }
}

bool doc_field_is_variable_length(ukv_doc_field_type_t type) {
    switch (type) {
    case ukv_doc_field_bin_k: return true;
    case ukv_doc_field_str_k: return true;
    default: return false;
    }
}

struct column_begin_t {
    ukv_octet_t* validities;
    ukv_octet_t* conversions;
    ukv_octet_t* collisions;
    ukv_byte_t* scalars;
    ukv_length_t* str_offsets;
    ukv_length_t* str_lengths;

    template <typename scalar_at>
    inline void set(std::size_t doc_idx, yyjson_val* value) noexcept {

        ukv_octet_t mask = static_cast<ukv_octet_t>(1 << (doc_idx % CHAR_BIT));
        ukv_octet_t& valid = validities[doc_idx / CHAR_BIT];
        ukv_octet_t& convert = conversions[doc_idx / CHAR_BIT];
        ukv_octet_t& collide = collisions[doc_idx / CHAR_BIT];
        scalar_at& scalar = reinterpret_cast<scalar_at*>(scalars)[doc_idx];

        json_to_scalar(value, mask, valid, convert, collide, scalar);
    }

    inline void set_str(std::size_t doc_idx,
                        yyjson_val* value,
                        printed_number_buffer_t& print_buffer,
                        string_t& output,
                        bool with_separator,
                        bool is_last,
                        ukv_error_t* c_error) noexcept {

        ukv_octet_t mask = static_cast<ukv_octet_t>(1 << (doc_idx % CHAR_BIT));
        ukv_octet_t& valid = validities[doc_idx / CHAR_BIT];
        ukv_octet_t& convert = conversions[doc_idx / CHAR_BIT];
        ukv_octet_t& collide = collisions[doc_idx / CHAR_BIT];
        ukv_length_t& off = str_offsets[doc_idx];
        ukv_length_t& len = str_lengths[doc_idx];

        auto str = json_to_string(value, mask, valid, convert, collide, print_buffer);
        off = static_cast<ukv_length_t>(output.size());
        len = static_cast<ukv_length_t>(str.size());
        output.insert(output.size(), str.begin(), str.end(), c_error);
        return_if_error_m(c_error);
        if (with_separator)
            output.push_back('\0', c_error);
        if (is_last)
            str_offsets[doc_idx + 1] = static_cast<ukv_length_t>(output.size());
    }
};

void ukv_docs_gather(ukv_docs_gather_t* c_ptr) {

    ukv_docs_gather_t& c = *c_ptr;
    if (!c.docs_count || !c.fields_count)
        return;

    linked_memory_lock_t arena = linked_memory(c.arena, c.options, c.error);
    return_if_error_m(c.error);

    // Retrieve the entire documents before we can sample internal fields
    ukv_byte_t* found_binary_begin {};
    ukv_length_t* found_binary_offs {};
    ukv_read_t read {};
    read.db = c.db;
    read.error = c.error;
    read.transaction = c.transaction;
    read.arena = arena;
    read.options = c.options;
    read.tasks_count = c.docs_count;
    read.collections = c.collections;
    read.collections_stride = c.collections_stride;
    read.keys = c.keys;
    read.keys_stride = c.keys_stride;
    read.offsets = &found_binary_offs;
    read.values = &found_binary_begin;

    ukv_read(&read);
    return_if_error_m(c.error);

    strided_iterator_gt<ukv_collection_t const> collections {c.collections, c.collections_stride};
    strided_iterator_gt<ukv_key_t const> keys {c.keys, c.keys_stride};
    strided_iterator_gt<ukv_str_view_t const> fields {c.fields, c.fields_stride};
    strided_iterator_gt<ukv_doc_field_type_t const> types {c.types, c.types_stride};

    joined_blobs_t found_binaries {c.docs_count, found_binary_offs, found_binary_begin};
    joined_blobs_iterator_t found_binary_it = found_binaries.begin();

    // Estimate the amount of memory needed to store at least scalars and columns addresses
    // TODO: Align offsets of bitmaps to 64-byte boundaries for Arrow
    // https://arrow.apache.org/docs/format/Columnar.html#buffer-alignment-and-padding
    // TODO: Align offsets of bitmaps to 64-byte boundaries for Arrow
    // https://arrow.apache.org/docs/format/Columnar.html#buffer-alignment-and-padding
    bool wants_conversions = c.columns_conversions;
    bool wants_collisions = c.columns_collisions;
    std::size_t slots_per_bitmap = divide_round_up<std::size_t>(c.docs_count, bits_in_byte_k);
    std::size_t count_bitmaps = 1ul + wants_conversions + wants_collisions;
    std::size_t bytes_per_bitmap = sizeof(ukv_octet_t) * slots_per_bitmap;
    std::size_t bytes_per_addresses_row = sizeof(void*) * c.fields_count;
    std::size_t bytes_for_addresses = bytes_per_addresses_row * 6 + sizeof(ukv_length_t);
    std::size_t bytes_for_bitmaps = bytes_per_bitmap * count_bitmaps * c.fields_count * c.fields_count;
    std::size_t bytes_per_scalars_row = transform_reduce_n(types, c.fields_count, 0ul, &doc_field_size_bytes);
    std::size_t bytes_for_scalars = bytes_per_scalars_row * c.docs_count;

    std::size_t string_columns = transform_reduce_n(types, c.fields_count, 0ul, doc_field_is_variable_length);
    bool has_string_columns = string_columns != 0;
    bool has_scalar_columns = string_columns != c.fields_count;

    // Preallocate at least a minimum amount of memory.
    // It will be organized in the following way:
    // 1. validity bitmaps for all fields
    // 2. optional conversion bitmaps for all fields
    // 3. optional collision bitmaps for all fields
    // 4. offsets of all strings
    // 5. lengths of all strings
    // 6. scalars for all fields

    auto tape = arena.alloc<byte_t>(bytes_for_addresses + bytes_for_bitmaps + bytes_for_scalars, c.error);
    byte_t* const tape_ptr = tape.begin();

    // If those pointers were not provided, we can reuse the validity bitmap
    // It will allow us to avoid extra checks later.
    // ! Still, in every sequence of updates, validity is the last bit to be set,
    // ! to avoid overwriting.
    auto first_collection_validities = reinterpret_cast<ukv_octet_t*>(tape_ptr + bytes_for_addresses);
    auto first_collection_conversions = wants_conversions //
                                            ? first_collection_validities + slots_per_bitmap * c.fields_count
                                            : first_collection_validities;
    auto first_collection_collisions = wants_collisions //
                                           ? first_collection_conversions + slots_per_bitmap * c.fields_count
                                           : first_collection_validities;
    auto first_collection_scalars = reinterpret_cast<ukv_byte_t*>(tape_ptr + bytes_for_addresses + bytes_for_bitmaps);

    // 1, 2, 3. Export validity maps addresses
    std::size_t tape_progress = 0;
    {
        auto addresses = reinterpret_cast<ukv_octet_t**>(tape_ptr + tape_progress);
        if (c.columns_validities)
            *c.columns_validities = addresses;
        for (ukv_size_t field_idx = 0; field_idx != c.fields_count; ++field_idx)
            addresses[field_idx] = first_collection_validities + field_idx * slots_per_bitmap;
        tape_progress += bytes_per_addresses_row;
    }
    if (wants_conversions) {
        auto addresses = reinterpret_cast<ukv_octet_t**>(tape_ptr + tape_progress);
        if (c.columns_conversions)
            *c.columns_conversions = addresses;
        for (ukv_size_t field_idx = 0; field_idx != c.fields_count; ++field_idx)
            addresses[field_idx] = first_collection_conversions + field_idx * slots_per_bitmap;
        tape_progress += bytes_per_addresses_row;
    }
    if (wants_collisions) {
        auto addresses = reinterpret_cast<ukv_octet_t**>(tape_ptr + tape_progress);
        if (c.columns_collisions)
            *c.columns_collisions = addresses;
        for (ukv_size_t field_idx = 0; field_idx != c.fields_count; ++field_idx)
            addresses[field_idx] = first_collection_collisions + field_idx * slots_per_bitmap;
        tape_progress += bytes_per_addresses_row;
    }

    // 4, 5, 6. Export addresses for scalars, strings offsets and strings lengths
    auto addresses_offs = reinterpret_cast<ukv_length_t**>(tape_ptr + tape_progress + bytes_per_addresses_row * 0);
    if (c.columns_offsets)
        *c.columns_offsets = addresses_offs;
    auto addresses_lens = reinterpret_cast<ukv_length_t**>(tape_ptr + tape_progress + bytes_per_addresses_row * 1);
    if (c.columns_lengths)
        *c.columns_lengths = addresses_lens;
    auto addresses_scalars = reinterpret_cast<ukv_byte_t**>(tape_ptr + tape_progress + bytes_per_addresses_row * 2);
    if (c.columns_scalars)
        *c.columns_scalars = addresses_scalars;

    {
        auto scalars_tape = first_collection_scalars;
        for (ukv_size_t field_idx = 0; field_idx != c.fields_count; ++field_idx) {
            ukv_doc_field_type_t type = types[field_idx];
            switch (type) {
            case ukv_doc_field_str_k:
            case ukv_doc_field_bin_k:
                addresses_offs[field_idx] = reinterpret_cast<ukv_length_t*>(scalars_tape);
                addresses_lens[field_idx] = addresses_offs[field_idx] + c.docs_count + 1;
                addresses_scalars[field_idx] = nullptr;
                break;
            default:
                addresses_offs[field_idx] = nullptr;
                addresses_lens[field_idx] = nullptr;
                addresses_scalars[field_idx] = reinterpret_cast<ukv_byte_t*>(scalars_tape);
                break;
            }
            scalars_tape += doc_field_size_bytes(type) * c.docs_count + sizeof(ukv_length_t);
        }
    }

    // Go though all the documents extracting and type-checking the relevant parts
    printed_number_buffer_t print_buffer;
    string_t string_tape(arena);
    for (ukv_size_t doc_idx = 0; doc_idx != c.docs_count; ++doc_idx, ++found_binary_it) {
        value_view_t binary_doc = *found_binary_it;
        json_t doc = any_parse(binary_doc, internal_format_k, arena, c.error);
        return_if_error_m(c.error);
        if (!doc)
            continue;
        yyjson_val* root = yyjson_doc_get_root(doc.handle);

        for (ukv_size_t field_idx = 0; field_idx != c.fields_count; ++field_idx) {

            // Find this field within document
            ukv_doc_field_type_t type = types[field_idx];
            ukv_str_view_t field = fields[field_idx];
            yyjson_val* found_value = json_lookup(root, field);

            column_begin_t column {};
            column.validities = (*c.columns_validities)[field_idx];
            column.conversions = (*(c.columns_conversions ? c.columns_conversions : c.columns_validities))[field_idx];
            column.collisions = (*(c.columns_collisions ? c.columns_collisions : c.columns_validities))[field_idx];
            column.scalars = addresses_scalars[field_idx];
            column.str_offsets = addresses_offs[field_idx];
            column.str_lengths = addresses_lens[field_idx];

            bool is_last = doc_idx == c.docs_count - 1;
            // Export the types
            switch (type) {

            case ukv_doc_field_bool_k: column.set<bool>(doc_idx, found_value); break;

            case ukv_doc_field_i8_k: column.set<std::int8_t>(doc_idx, found_value); break;
            case ukv_doc_field_i16_k: column.set<std::int16_t>(doc_idx, found_value); break;
            case ukv_doc_field_i32_k: column.set<std::int32_t>(doc_idx, found_value); break;
            case ukv_doc_field_i64_k: column.set<std::int64_t>(doc_idx, found_value); break;

            case ukv_doc_field_u8_k: column.set<std::uint8_t>(doc_idx, found_value); break;
            case ukv_doc_field_u16_k: column.set<std::uint16_t>(doc_idx, found_value); break;
            case ukv_doc_field_u32_k: column.set<std::uint32_t>(doc_idx, found_value); break;
            case ukv_doc_field_u64_k: column.set<std::uint64_t>(doc_idx, found_value); break;

            case ukv_doc_field_f32_k: column.set<float>(doc_idx, found_value); break;
            case ukv_doc_field_f64_k: column.set<double>(doc_idx, found_value); break;

            case ukv_doc_field_str_k:
                column.set_str(doc_idx, found_value, print_buffer, string_tape, true, is_last, c.error);
                break;
            case ukv_doc_field_bin_k:
                column.set_str(doc_idx, found_value, print_buffer, string_tape, false, is_last, c.error);
                break;

            default: break;
            }
        }
    }

    *c.joined_strings = reinterpret_cast<ukv_byte_t*>(string_tape.data());
}<|MERGE_RESOLUTION|>--- conflicted
+++ resolved
@@ -1631,27 +1631,6 @@
         return_error_if_m(result.error() == sj::SUCCESS, c.error, 0, "Invalid Json!");
     }
 
-<<<<<<< HEAD
-    ukv_write_t write {
-        .db = c.db,
-        .error = c.error,
-        .transaction = c.transaction,
-        .arena = arena,
-        .options = c.options,
-        .tasks_count = c.tasks_count,
-        .collections = c.collections,
-        .collections_stride = c.collections_stride,
-        .keys = c.keys ? c.keys : tape.begin(),
-        .keys_stride = c.keys_stride,
-        .presences = c.presences,
-        .offsets = c.offsets,
-        .offsets_stride = c.offsets_stride,
-        .lengths = c.lengths,
-        .lengths_stride = c.lengths_stride,
-        .values = c.values,
-        .values_stride = c.values_stride,
-    };
-=======
     ukv_write_t write {};
     write.db = c.db;
     write.error = c.error;
@@ -1670,7 +1649,6 @@
     write.lengths_stride = c.lengths_stride;
     write.values = c.values;
     write.values_stride = c.values_stride;
->>>>>>> 966ea625
 
     ukv_write(&write);
 }
