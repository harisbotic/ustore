--- conflicted
+++ resolved
@@ -180,11 +180,7 @@
 
 set(UKV_ENGINE_NAMES)
 set(UKV_CLIENT_LIBS)
-<<<<<<< HEAD
 set(UKV_TEST_NAMES "test_api" "test_compilation" "test_imp_exp" "test_units" "stress_insert_atomic_isolated" "stress_serializable_transactions")
-=======
-set(UKV_TEST_NAMES "test_units")
->>>>>>> dfadf14d
 
 # Define the Engine libraries we will need to build
 if(${UKV_BUILD_ENGINE_UMEM})
@@ -277,17 +273,10 @@
 
     foreach(test_name IN ITEMS ${UKV_TEST_NAMES})
       string(CONCAT test_exe ${test_name} "_" ${client_lib})
-<<<<<<< HEAD
       add_executable(${test_exe} tests/${test_name}.cpp tools/dataset.cpp)
       target_compile_definitions(${test_exe} PUBLIC UKV_TEST_PATH="tmp/${client_lib}")
       target_link_libraries(${test_exe} gtest arrow arrow_flight parquet simdjson fmt::fmt benchmark uuid ${client_lib} ${client_dependencies})
       add_test(NAME "${test_exe}" COMMAND "${CMAKE_RUNTIME_OUTPUT_DIRECTORY}/${test_exe}")  
-=======
-      add_executable(${test_exe} tests/${test_name}.cpp)
-      target_compile_definitions(${test_exe} PUBLIC UKV_TEST_PATH="tmp/${client_lib}/")
-      target_link_libraries(${test_exe} gtest fmt::fmt ${client_lib} ${client_dependencies})
-      add_test(NAME "${test_exe}" COMMAND "${CMAKE_RUNTIME_OUTPUT_DIRECTORY}/${test_exe}")
->>>>>>> dfadf14d
     endforeach()
   endforeach()
 endif()
