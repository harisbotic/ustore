# See here for image contents: https://github.com/microsoft/vscode-dev-containers/tree/v0.245.2/containers/cpp/.devcontainer/base.Dockerfile

# [Choice] Debian / Ubuntu version (use Debian 11, Ubuntu 18.04/22.04 on local arm64/Apple Silicon): debian-11, debian-10, ubuntu-22.04, ubuntu-20.04, ubuntu-18.04
ARG VARIANT="ubuntu-22.04"
FROM mcr.microsoft.com/vscode/devcontainers/cpp:0-${VARIANT}

# [Optional] Install CMake version different from what base image has already installed. 
# CMake reinstall choices: none, 3.21.5, 3.22.2, or versions from https://cmake.org/download/
ARG REINSTALL_CMAKE_VERSION_FROM_SOURCE="none"

# Optionally install the cmake for vcpkg
COPY ./reinstall-cmake.sh /tmp/
RUN if [ "${REINSTALL_CMAKE_VERSION_FROM_SOURCE}" != "none" ]; then \
        chmod +x /tmp/reinstall-cmake.sh && /tmp/reinstall-cmake.sh ${REINSTALL_CMAKE_VERSION_FROM_SOURCE}; \
    fi \
    && rm -f /tmp/reinstall-cmake.sh

# [Optional] Uncomment this section to install additional vcpkg ports.
# RUN su vscode -c "${VCPKG_ROOT}/vcpkg install <your-port-name-here>"

# [Optional] Uncomment this section to install additional packages.
RUN apt-get update && export DEBIAN_FRONTEND=noninteractive \
<<<<<<< HEAD
    && apt-get -y install --no-install-recommends clang-format autoconf \
    python3.10 python3-pip python3-dbg python3.10-dev
=======
    && apt-get -y install --no-install-recommends clang-format autoconf python3.10 python3-pip python3-dbg python3.10-dev
>>>>>>> d0901521

# Pip installations
RUN pip install pytest twine numpy pyarrow wheel gdb-tools sphinx breathe furo sphinx_mdinclude<|MERGE_RESOLUTION|>--- conflicted
+++ resolved
@@ -20,12 +20,7 @@
 
 # [Optional] Uncomment this section to install additional packages.
 RUN apt-get update && export DEBIAN_FRONTEND=noninteractive \
-<<<<<<< HEAD
-    && apt-get -y install --no-install-recommends clang-format autoconf \
-    python3.10 python3-pip python3-dbg python3.10-dev
-=======
     && apt-get -y install --no-install-recommends clang-format autoconf python3.10 python3-pip python3-dbg python3.10-dev
->>>>>>> d0901521
 
 # Pip installations
 RUN pip install pytest twine numpy pyarrow wheel gdb-tools sphinx breathe furo sphinx_mdinclude