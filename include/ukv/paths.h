/**
 * @file paths.h
 * @author Ashot Vardanian
 * @date 23 Sep 2022
 * @brief C bindings for paths ~ variable length string keys collections.
 *
 * It is a bad practice to use strings as key, but if your application depends
 * on them, use "paths collections" to map such strings into Unique IDs and
 * saving them as values. Those Unique IDs can then be used to address richer
 * modalities, like Graphs and Docs.
 *
 * @section Separators
 * Strings keys often represent hierarchical paths. The character used as
 * delimeter/separator can be passed together with the queries to add transparent
 * indexes, that on prefix scan - would narrow down the search space.
 *
 * @section Allowed Characters
 * String keys can contain any characters, but if you plan to use `ukv_paths_match`
 * for both RegEx and prefix matches it is recommended to avoid RegEx special characters
 * in names: ., +, *, ?, ^, $, (, ), [, ], {, }, |, \.
 * The other punctuation marks like: /, :, @, -, _, #, ~, comma.
 */

#pragma once

#include "db.h"

#ifdef __cplusplus
extern "C" {
#endif

/**
<<<<<<< HEAD
 * @brief
 *
=======
 * @brief Maps string paths to string values.
 * Exact generalization of `ukv_write` for variable-length keys.
>>>>>>> 3d0f2042
 */
void ukv_paths_write( //
    ukv_database_t const db,
    ukv_transaction_t const txn,
    ukv_size_t const tasks_count,

    ukv_collection_t const* collections,
    ukv_size_t const collections_stride,

    ukv_length_t const* paths_offsets,
    ukv_size_t const paths_offsets_stride,

    ukv_length_t const* paths_lengths,
    ukv_size_t const paths_lengths_stride,

    ukv_str_view_t const* paths,
    ukv_size_t const paths_stride,

    ukv_octet_t const* values_presences,

    ukv_length_t const* values_offsets,
    ukv_size_t const values_offsets_stride,

    ukv_length_t const* values_lengths,
    ukv_size_t const values_lengths_stride,

    ukv_bytes_cptr_t const* values_bytes,
    ukv_size_t const values_bytes_stride,

    ukv_options_t const options,
    ukv_char_t const separator,

    ukv_arena_t* arena,
    ukv_error_t* error);

/**
 * @brief Retrieves binary values, given string paths.
 * Exact generalization of `ukv_read` for variable-length keys.
 */
void ukv_paths_read( //
    ukv_database_t const db,
    ukv_transaction_t const txn,
    ukv_size_t const tasks_count,

    ukv_collection_t const* collections,
    ukv_size_t const collections_stride,

    ukv_length_t const* paths_offsets,
    ukv_size_t const paths_offsets_stride,

    ukv_length_t const* paths_lengths,
    ukv_size_t const paths_lengths_stride,

    ukv_str_view_t const* paths,
    ukv_size_t const paths_stride,

    ukv_options_t const options,
    ukv_char_t const separator,

    ukv_octet_t** presences,
    ukv_length_t** offsets,
    ukv_length_t** lengths,
    ukv_byte_t** values,

    ukv_arena_t* arena,
    ukv_error_t* error);

/**
 * @brief Implement "prefix" and "pattern" matching on paths stored in potentially
 * different collections. If a "pattern" contains RegEx special symbols, than it is
 * treated as a RegEx pattern: ., +, *, ?, ^, $, (, ), [, ], {, }, |, \.
 * Otherwise, it is treated as a prefix for search.
 */
void ukv_paths_match( //
    ukv_database_t const db,
    ukv_transaction_t const txn,
    ukv_size_t const tasks_count,

    ukv_collection_t const* collections,
    ukv_size_t const collections_stride,

    ukv_length_t const* regex_offsets,
    ukv_size_t const regex_offsets_stride,

    ukv_length_t const* regex_lengths,
    ukv_size_t const regex_lengths_stride,

    ukv_str_view_t const* regex_patterns,
    ukv_size_t const regex_patterns_stride,

    ukv_length_t const* previous_offsets,
    ukv_size_t const previous_offsets_stride,

    ukv_length_t const* previous_lengths,
    ukv_size_t const previous_lengths_stride,

    ukv_str_view_t const* previous_matches,
    ukv_size_t const previous_matches_stride,

    ukv_length_t const* match_counts_limits,
    ukv_size_t const match_counts_limits_stride,

    ukv_options_t const options,
    ukv_char_t const separator,

    ukv_length_t** match_counts_per_prefix,
    ukv_length_t** paths_offsets,
    ukv_char_t** paths_strings,

    ukv_arena_t* arena,
    ukv_error_t* error);

#ifdef __cplusplus
} /* end extern "C" */
#endif<|MERGE_RESOLUTION|>--- conflicted
+++ resolved
@@ -30,13 +30,8 @@
 #endif
 
 /**
-<<<<<<< HEAD
- * @brief
- *
-=======
  * @brief Maps string paths to string values.
  * Exact generalization of `ukv_write` for variable-length keys.
->>>>>>> 3d0f2042
  */
 void ukv_paths_write( //
     ukv_database_t const db,
